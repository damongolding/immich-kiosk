--- conflicted
+++ resolved
@@ -18,11 +18,7 @@
 func NewImage(baseConfig config.Config) echo.HandlerFunc {
 	return func(c echo.Context) error {
 
-<<<<<<< HEAD
-		if log.GetLevel() == log.DebugLevel {
-			fmt.Println()
-		}
-=======
+
 	if log.GetLevel() == log.DebugLevel {
 		fmt.Println()
 	}
@@ -39,28 +35,14 @@
 		c.Response().Header().Set("HX-Refresh", "true")
 		return c.String(http.StatusTemporaryRedirect, "")
 	}
->>>>>>> 1eb60c05
 
-		kioskVersionHeader := c.Request().Header.Get("kiosk-version")
-		requestId := utils.ColorizeRequestId(c.Response().Header().Get(echo.HeaderXRequestID))
-		requestingRawImage := c.Request().URL.Query().Has("raw")
 
-<<<<<<< HEAD
-		// create a copy of the global config to use with this instance
-		instanceConfig := baseConfig
-
-		// If kiosk version on client and server do not match refresh client. Pypass if requestingRawImage is set
-		if !requestingRawImage && KioskVersion != kioskVersionHeader {
-			c.Response().Header().Set("HX-Refresh", "true")
-			return c.String(http.StatusTemporaryRedirect, "")
-		}
-=======
 	if len(queries) > 0 {
 		requestConfig = requestConfig.ConfigWithOverrides(queries)
 	}
 
 	log.Debug(requestId, "path", c.Request().URL.String(), "config", requestConfig.String())
->>>>>>> 1eb60c05
+
 
 		queries := c.Request().URL.Query()
 
@@ -68,11 +50,7 @@
 			instanceConfig = instanceConfig.ConfigWithOverrides(queries)
 		}
 
-<<<<<<< HEAD
-		log.Debug(requestId, "path", c.Request().URL.String(), "config", instanceConfig.String())
 
-		immichImage := immich.NewImage(baseConfig)
-=======
 	for _, people := range requestConfig.Person {
 		// TODO whitelisting goes here
 		peopleAndAlbums = append(peopleAndAlbums, immich.ImmichAsset{Type: "PERSON", ID: people})
@@ -82,7 +60,7 @@
 		// TODO whitelisting goes here
 		peopleAndAlbums = append(peopleAndAlbums, immich.ImmichAsset{Type: "ALBUM", ID: album})
 	}
->>>>>>> 1eb60c05
+
 
 		var peopleAndAlbums []immich.ImmichAsset
 
@@ -122,14 +100,8 @@
 			break
 		}
 
-<<<<<<< HEAD
 		imageGet := time.Now()
 		imgBytes, err := immichImage.GetImagePreview()
-=======
-	if requestConfig.BackgroundBlur && strings.ToLower(requestConfig.ImageFit) != "cover" {
-		imageBlurTime := time.Now()
-		imgBlurBytes, err := utils.BlurImage(imgBytes)
->>>>>>> 1eb60c05
 		if err != nil {
 			return err
 		}
@@ -164,34 +136,9 @@
 			log.Debug(requestId, "Blurred image in", time.Since(imageBlurTime).Seconds())
 		}
 
-<<<<<<< HEAD
 		// Image METADATA
 		var imageDate string
 
-		var imageTimeFormat string
-		if instanceConfig.ImageTimeFormat == "12" {
-			imageTimeFormat = time.Kitchen
-		} else {
-			imageTimeFormat = time.TimeOnly
-		}
-
-		imageDateFormat := utils.DateToLayout(instanceConfig.ImageDateFormat)
-		if imageDateFormat == "" {
-			imageDateFormat = defaultDateLayout
-		}
-
-		switch {
-		case (instanceConfig.ShowImageDate && instanceConfig.ShowImageTime):
-			imageDate = fmt.Sprintf("%s %s", immichImage.LocalDateTime.Format(imageDateFormat), immichImage.LocalDateTime.Format(imageTimeFormat))
-			break
-		case instanceConfig.ShowImageDate:
-			imageDate = fmt.Sprintf("%s", immichImage.LocalDateTime.Format(imageDateFormat))
-			break
-		case instanceConfig.ShowImageTime:
-			imageDate = fmt.Sprintf("%s", immichImage.LocalDateTime.Format(imageTimeFormat))
-			break
-		}
-=======
 	var imageTimeFormat string
 	if requestConfig.ImageTimeFormat == "12" {
 		imageTimeFormat = time.Kitchen
@@ -222,14 +169,7 @@
 		ImageDate:     imageDate,
 		Config:        requestConfig,
 	}
->>>>>>> 1eb60c05
 
-		data := views.PageData{
-			ImageData:     img,
-			ImageBlurData: imgBlur,
-			ImageDate:     imageDate,
-			Config:        instanceConfig,
-		}
 
 		return Render(c, http.StatusOK, views.Image(data))
 	}
