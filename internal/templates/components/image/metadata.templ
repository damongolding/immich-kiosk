--- conflicted
+++ resolved
@@ -13,7 +13,7 @@
 	"github.com/damongolding/immich-kiosk/internal/utils"
 	"github.com/goodsign/monday"
 	"golang.org/x/text/cases"
-    "golang.org/x/text/language"
+	"golang.org/x/text/language"
 )
 
 // ImageLocation generates a formatted string of the image location based on EXIF information.
@@ -142,14 +142,9 @@
 	{{ showUser := viewData.ShowUser }}
 	<div class={ "image--metadata", fmt.Sprintf("image--metadata--theme-%s", viewData.Theme) }>
 		if showUser {
-<<<<<<< HEAD
-			<div class="image--metadata--source">
-				{ cases.Title(language.English).String(viewData.Images[imageIndex].User) }
-=======
 			<div class="image--metadata--user">
 				<img height="13em" style="filter: invert(1);" alt="account-icon" src="https://cdn-icons-png.flaticon.com/512/61/61205.png"/>
 				<span>{ cases.Title(language.English).String(viewData.Images[imageIndex].User) }</span>
->>>>>>> 131a687d
 			</div>
 		}
 		if showSourceName {
