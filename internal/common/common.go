// Package common provides shared types and utilities for the immich-kiosk application
package common

import (
	"context"
	"fmt"
	"image/color"
	"net/http"
	"net/url"
	"os"
	"os/signal"
	"syscall"

	"github.com/charmbracelet/log"
	"github.com/damongolding/immich-kiosk/internal/config"
	"github.com/damongolding/immich-kiosk/internal/immich"
	"github.com/damongolding/immich-kiosk/internal/kiosk"
	"github.com/damongolding/immich-kiosk/internal/utils"
	"github.com/labstack/echo/v4"
)

type Common struct {
	ctx    context.Context
	cancel context.CancelFunc
	secret string
}

func New() *Common {
	ctx, cancel := context.WithCancel(context.Background())
	c := &Common{
		ctx:    ctx,
		cancel: cancel,
	}

	if err := c.initializeSecret(); err != nil {
		log.Fatal("failed to initialize shared secret", "error", err)
	}

	c.handleGracefulShutdown()
	return c
}

// initializeSecret generates and sets a secret token that is shared between application components
// this shared secret is used for secure communication and authentication between services
func (c *Common) initializeSecret() error {

	secret, err := utils.GenerateSharedSecret()
	if err != nil {
		return fmt.Errorf("failed to generate shared secret: %w", err)
	}
	c.secret = secret

	return nil
}

func (c *Common) handleGracefulShutdown() {
	go func() {
		sigChan := make(chan os.Signal, 2)
		signal.Notify(sigChan, os.Interrupt, syscall.SIGTERM, syscall.SIGINT)
		select {
		case <-sigChan:
			c.cancel()
		case <-c.ctx.Done():
		}
		signal.Stop(sigChan)
	}()
}

func (c *Common) Context() context.Context {
	return c.ctx
}

func (c *Common) Secret() string {
	return c.secret
}

// RouteRequestData contains request metadata and configuration used across routes
type RouteRequestData struct {
	DeviceID      string        // Unique identifier for the device making the request
	RequestID     string        // Unique identifier for this specific request
	ClientName    string        // Name of the client making the request
	RequestConfig config.Config // Configuration for the current request
}

// ViewImageData contains the image data and metadata for displaying an image in the view
type ViewImageData struct {
	ImageData          string       // ImageData contains the image as base64 data
	ImageBlurData      string       // ImageBlurData contains the blurred image as base64 data
	ImageDate          string       // ImageDate contains the date of the image
	User               string       // User the user api key used
	ImmichAsset        immich.Asset // ImmichAsset contains immich asset data
	ImageDominantColor color.RGBA   // ImageDominantColor contains the dominant color of the image
}

// ViewData contains all the data needed to render a view in the application
type ViewData struct {
	KioskVersion  string          // KioskVersion contains the current build version of Kiosk
	RequestID     string          // RequestID contains the unique identifier for the request
	DeviceID      string          // DeviceID contains the unique identifier for the device
	Assets        []ViewImageData // Assets contains the collection of assets to display in view
	Queries       url.Values      // Queries contains the URL query parameters
	CustomCSS     []byte          // CustomCSS contains custom CSS styling as bytes
	config.Config                 // Config contains the instance configuration
}

type ViewImageDataOptions struct {
	RelativeAssetBucket   kiosk.Source
	RelativeAssetBucketID string
	ImageOrientation      immich.ImageOrientation
	RelativeAssetWanted   bool
}

// ContextCopy stores a copy of key HTTP context information including URL and headers
type ContextCopy struct {
	RequestHeader  http.Header // Headers from the incoming request
	ResponseHeader http.Header // Headers for the outgoing response
	URL            url.URL     // The request URL
}

// CopyContext creates a copy of essential context data from an echo.Context
// This allows preserving context information without maintaining a reference to the original context
// Returns a ContextCopy containing the URL and header information
func CopyContext(c echo.Context) ContextCopy {

	ctxCopy := ContextCopy{
		URL:            *c.Request().URL,
		RequestHeader:  c.Request().Header.Clone(),
		ResponseHeader: c.Response().Header().Clone(),
	}

	return ctxCopy
}

type URLViewData struct {
	People []immich.Person
	Albums []immich.Album
	Tags   []immich.Tag
}

type URLBuilderRequest struct {
	// Duration
	Duration       *uint64 `form:"duration" url:"duration,omitempty"`
	OptimizeImages *bool   `form:"optimize_images" url:"optimize_images,omitempty"`

	// Buckets
	People           []string `form:"people" url:"person,omitempty"`
	RequireAllPeople *bool    `form:"require_all_people" url:"require_all_people,omitempty"`
	ExcludedPeople   []string `form:"excluded_people" url:"excluded_person,omitempty"`
	Albums           []string `form:"album" url:"album,omitempty"`
	AlbumOrder       *string  `form:"album_order" url:"album_order,omitempty"`
	ExcludedAlbums   []string `form:"excluded_albums" url:"excluded_album,omitempty"`
	Tags             []string `form:"tag" url:"tag,omitempty"`
	ExcludedTags     []string `form:"excluded_tags" url:"excluded_tag,omitempty"`
	ShowMemories     *bool    `form:"memories" url:"memories,omitempty"`
<<<<<<< HEAD
	PastMemoryDays   *uint64  `form:"past_memory_days" url:"past_memory_days,omitempty"`
=======
	ShowArchived     *bool    `form:"show_archived" url:"show_archived,omitempty"`

	// Video
	ShowVideos         *bool   `form:"show_videos" url:"show_videos,omitempty"`
	LivePhotos         *bool   `form:"live_photos" url:"live_photos,omitempty"`
	LivePhotoLoopDelay *uint64 `form:"live_photo_loop_delay" url:"live_photo_loop_delay,omitempty"`
>>>>>>> 99fd62ea

	// Clock
	ShowTime    *bool   `form:"show_time" url:"show_time,omitempty"`
	TimeFormat  *string `form:"time_format" url:"time_format,omitempty"`
	ShowDate    *bool   `form:"show_date" url:"show_date,omitempty"`
	DateFormat  *string `form:"date_format" url:"date_format,omitempty"`
	ClockSource *string `form:"clock_source" url:"clock_source,omitempty"`

	// UI
	HideCursor *bool   `form:"hide_cursor" url:"hide_cursor,omitempty"`
	FontSize   *uint64 `form:"font_size" url:"font_size,omitempty"`
	Theme      *string `form:"theme" url:"theme,omitempty"`
	Layout     *string `form:"layout" url:"layout,omitempty"`

	// Transition
	Transition *string `form:"transition" url:"transition,omitempty"`

	// Progress Bar
	ShowProgressBar     *bool   `form:"show_progress_bar" url:"show_progress_bar,omitempty"`
	ProgressBarPosition *string `form:"progress_bar_position" url:"progress_bar_position,omitempty"`

	// Image
	ImageFit          *string `form:"image_fit" url:"image_fit,omitempty"`
	ImageEffect       *string `form:"image_effect" url:"image_effect,omitempty"`
	ImageEffectAmount *uint64 `form:"image_effect_amount" url:"image_effect_amount,omitempty"`
	UseOriginalImage  *bool   `form:"use_original_image" url:"use_original_image,omitempty"`

	// Metadata
	ShowOwner            *bool   `form:"show_owner" url:"show_owner,omitempty"`
	ShowAlbumName        *bool   `form:"show_album_name" url:"show_album_name,omitempty"`
	ShowPersonName       *bool   `form:"show_person_name" url:"show_person_name,omitempty"`
	ShowPersonAge        *bool   `form:"show_person_age" url:"show_person_age,omitempty"`
	ShowImageTime        *bool   `form:"show_image_time" url:"show_image_time,omitempty"`
	ImageTimeFormat      *string `form:"image_time_format" url:"image_time_format,omitempty"`
	ShowImageDate        *bool   `form:"show_image_date" url:"show_image_date,omitempty"`
	ImageDateFormat      *string `form:"image_date_format" url:"image_date_format,omitempty"`
	ShowImageDescription *bool   `form:"show_image_description" url:"show_image_description,omitempty"`
	ShowImageEXIF        *bool   `form:"show_image_exif" url:"show_image_exif,omitempty"`
	ShowImageLocation    *bool   `form:"show_image_location" url:"show_image_location,omitempty"`
	ShowImageQR          *bool   `form:"show_image_qr" url:"show_image_qr,omitempty"`
	ShowImageID          *bool   `form:"show_image_id" url:"show_image_id,omitempty"`

	// Show more overlay
	ShowMoreInfo          *bool    `form:"show_more_info" url:"show_more_info,omitempty"`
	ShowMoreInfoImageLink *bool    `form:"show_more_info_image_link" url:"show_more_info_image_link,omitempty"`
	ShowMoreInfoQRCode    *bool    `form:"show_more_info_qr_code" url:"show_more_info_qr_code,omitempty"`
	LikeButtonAction      []string `form:"like_button_action" url:"like_button_action,omitempty"`
	HideButtonAction      []string `form:"hide_button_action" url:"hide_button_action,omitempty"`
}<|MERGE_RESOLUTION|>--- conflicted
+++ resolved
@@ -152,16 +152,15 @@
 	Tags             []string `form:"tag" url:"tag,omitempty"`
 	ExcludedTags     []string `form:"excluded_tags" url:"excluded_tag,omitempty"`
 	ShowMemories     *bool    `form:"memories" url:"memories,omitempty"`
-<<<<<<< HEAD
 	PastMemoryDays   *uint64  `form:"past_memory_days" url:"past_memory_days,omitempty"`
-=======
+
 	ShowArchived     *bool    `form:"show_archived" url:"show_archived,omitempty"`
 
 	// Video
 	ShowVideos         *bool   `form:"show_videos" url:"show_videos,omitempty"`
 	LivePhotos         *bool   `form:"live_photos" url:"live_photos,omitempty"`
 	LivePhotoLoopDelay *uint64 `form:"live_photo_loop_delay" url:"live_photo_loop_delay,omitempty"`
->>>>>>> 99fd62ea
+
 
 	// Clock
 	ShowTime    *bool   `form:"show_time" url:"show_time,omitempty"`
