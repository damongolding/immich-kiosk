--- conflicted
+++ resolved
@@ -479,11 +479,7 @@
 	}
 
 	// Convert images to required formats
-<<<<<<< HEAD
-	imgString, imgBlurString, err := convertImages(immichAsset.ID, img, immichAsset.Type, requestConfig, metadata, isPrefetch)
-=======
 	imgString, imgBlurString, dominantColor, err := convertImages(img, immichAsset.Type, requestConfig, metadata, isPrefetch)
->>>>>>> 3bda3f69
 	if err != nil {
 		return common.ViewImageData{}, err
 	}
@@ -566,24 +562,6 @@
 
 // convertImages converts the provided image to base64 strings for both normal and blurred versions.
 // Returns the base64 encoded normal image, blurred image, and any error that occurred.
-<<<<<<< HEAD
-func convertImages(imgID string, img image.Image, assetType immich.AssetType, config config.Config, metadata requestMetadata, isPrefetch bool) (string, string, error) {
-
-	var imgString string
-	var err error
-
-	if config.ExperimentalImageURL {
-		if config.OptimizeImages && (config.ClientData.Width > 0 && config.ClientData.Height > 0) {
-			imgString = fmt.Sprintf("/image/%s/%d/%d", imgID, config.ClientData.Width, config.ClientData.Height)
-		} else {
-			imgString = fmt.Sprintf("/image/%s", imgID)
-		}
-	} else {
-		imgString, err = imageToBase64(img, config, metadata.requestID, metadata.deviceID, "Converted", isPrefetch)
-		if err != nil {
-			return "", "", err
-		}
-=======
 func convertImages(img image.Image, assetType immich.AssetType, config config.Config, metadata requestMetadata, isPrefetch bool) (string, string, color.RGBA, error) {
 
 	var dominantColor color.RGBA
@@ -591,7 +569,6 @@
 	imgString, err := imageToBase64(img, config, metadata.requestID, metadata.deviceID, "Converted", isPrefetch)
 	if err != nil {
 		return "", "", dominantColor, err
->>>>>>> 3bda3f69
 	}
 
 	imgBlurString, err := processBlurredImage(img, assetType, config, metadata.requestID, metadata.deviceID, isPrefetch)
