package views

import (
	"fmt"
	"github.com/damongolding/immich-kiosk/config"
	"net/url"
	"strings"
)

type PageData struct {
	// KioskVersion the current build version of Kiosk
	KioskVersion string
	// ImageData image as base64 data
	ImageData string
	// ImageData blurred image as base64 data
	ImageBlurData string
	// Date image date
	ImageDate string
	// URL queries
	Queries url.Values
	// instance config
	config.Config
}

func quriesToJson(values url.Values) map[string]any {

    result := make(map[string]any)

    for key, value := range values {
        if len(value) == 1 {
            result[key] = value[0] // Store as a single string if only one value exists
        } else {
            result[key] = value // Store as a slice of strings if multiple values exist
        }
    }

    return result
}

templ spinner() {
	<img
		class="kiosk--spinner"
		src="/assets/images/spinner.gif"
		alt="Loading spinner"
	/>
}

templ kioskCrossFade(showProgress bool, refresh int, kioskVersion string, queries url.Values) {
	<div
		id="kiosk"
		hx-get="/image"
<<<<<<< HEAD
		hx-include=".kiosk-param, .kiosk-history--entry"
=======
		if len(queries) > 0 {
			hx-include=".kiosk-param"
		}
>>>>>>> fadb9b93
		hx-trigger={ fmt.Sprintf("load, every %ds", refresh) }
		hx-swap="beforeend settle:3s"
		if showProgress {
			hx-on::after-request="afterImageRequest()"
		}
		hx-headers={ fmt.Sprintf(`{"kiosk-version": "%s"}`, kioskVersion) }
	>
		@spinner()
	</div>
}

templ kioskFade(showProgress bool, refresh int, kioskVersion string, queries url.Values) {
	<div
		id="kiosk"
		hx-get="/image"
<<<<<<< HEAD
		hx-include=".kiosk-param, .kiosk-history--entry"
=======
		if len(queries) > 0 {
			hx-include=".kiosk-param"
		}
>>>>>>> fadb9b93
		hx-trigger={ fmt.Sprintf("load, every %ds", refresh) }
		hx-swap="innerHTML swap:3s"
		if showProgress {
			hx-on::after-request="afterImageRequest()"
		}
		hx-headers={ fmt.Sprintf(`{"kiosk-version": "%s"}`, kioskVersion) }
	>
		@spinner()
	</div>
}

templ kioskNone(showProgress bool, refresh int, kioskVersion string, queries url.Values) {
	<div
		id="kiosk"
		hx-get="/image"
<<<<<<< HEAD
		hx-include=".kiosk-param, .kiosk-history--entry"
=======
		if len(queries) > 0 {
			hx-include=".kiosk-param"
		}
>>>>>>> fadb9b93
		hx-trigger={ fmt.Sprintf("load, every %ds", refresh) }
		hx-swap="innerHTML"
		if showProgress {
			hx-on::after-request="afterImageRequest()"
		}
		hx-headers={ fmt.Sprintf(`{"kiosk-version": "%s"}`, kioskVersion) }
	>
		@spinner()
	</div>
}

css animationDuration(duration int) {
	animation-duration: { fmt.Sprintf("%ds", duration) };
}

templ kioskData(data any) {
	@templ.JSONScript("kiosk-data", data)
	<script>
	    const kioskData = JSON.parse(document.getElementById('kiosk-data').textContent);
		console.log(`\nImmich Kiosk version: %c${kioskData.version}`,  "color: white; font-weight:600; background-color:#1e83f7; padding:0.3rem 1rem; border-radius:4px;", "\n\n");
	</script>
}

templ Home(data PageData) {
	<!DOCTYPE html>
	<html lang="en">
		<head>
			<meta charset="UTF-8"/>
			<meta name="viewport" content="width=device-width, initial-scale=1.0"/>
			<meta name="version" content={ data.KioskVersion }/>
			<title>Immich Kiosk</title>
			<link rel="stylesheet" href={ string(templ.URL(fmt.Sprintf("/assets/css/style.%s.css", data.KioskVersion))) }/>
			<link
				rel="apple-touch-icon"
				sizes="180x180"
				href="/assets/images/apple-touch-icon.png"
			/>
			<link
				rel="icon"
				type="image/png"
				sizes="32x32"
				href="/assets/images/favicon-32x32.png"
			/>
			<link
				rel="icon"
				type="image/png"
				sizes="16x16"
				href="/assets/images/favicon-16x16.png"
			/>
			<script src="/assets/js/htmx.2.0.1.js"></script>
		</head>
		<body>
			switch strings.ToLower(data.Config.Transition) {
				case "cross-fade":
					@kioskCrossFade(data.Config.ShowProgress, data.Config.Refresh, data.KioskVersion, data.Queries)
				case "fade":
					@kioskFade(data.Config.ShowProgress, data.Config.Refresh, data.KioskVersion, data.Queries)
				default:
					@kioskNone(data.Config.ShowProgress, data.Config.Refresh, data.KioskVersion, data.Queries)
			}
			if data.Config.ShowProgress {
				<div class="progress">
					<div
						class={ "progress--bar", animationDuration(data.Config.Refresh) }
					></div>
				</div>
			}
			if !data.Config.DisableUi && data.Config.ShowTime {
				<div
					id="clock"
					hx-get="/clock"
<<<<<<< HEAD
					hx-include=".kiosk-param, .kiosk-history--entry"
=======
					if len(data.Queries) > 0 {
						hx-include=".kiosk-param"
					}
>>>>>>> fadb9b93
					hx-trigger="load, every 30s"
					hx-swap="innerHTML"
				></div>
			}
			<form>
				for key, values := range data.Queries {
					for _, value := range values {
						<input class="kiosk-param" type="hidden" name={ key } value={ value }/>
					}
				}
			</form>
			<form id="kiosk-history" hx-swap-oob="true"></form>
			<div id="offline">
				<svg
					width="48"
					height="48"
					viewBox="0 0 48 48"
					fill="none"
					xmlns="http://www.w3.org/2000/svg"
				>
					<rect width="48" height="48"></rect>
					<path
						opacity="0.7"
						d="M11.5408 21.0109C14.7757 17.9078 19.164 16 24.0023 16C28.8407 16 33.229 17.9078 36.4639 21.0109C37.064 21.5828 38.0111 21.5641 38.583 20.9688C39.155 20.3734 39.1362 19.4219 38.5408 18.85C34.7714 15.2266 29.6471 13 24.0023 13C18.3576 13 13.2333 15.2266 9.45917 18.8453C8.86375 19.4219 8.845 20.3687 9.41697 20.9688C9.98895 21.5688 10.9407 21.5875 11.5361 21.0109H11.5408ZM24.0023 23.5C26.6653 23.5 29.0939 24.4891 30.9504 26.125C31.574 26.6734 32.521 26.6125 33.0696 25.9938C33.6181 25.375 33.5571 24.4234 32.9383 23.875C30.5566 21.775 27.4248 20.5 24.0023 20.5C20.5799 20.5 17.4481 21.775 15.0711 23.875C14.4475 24.4234 14.3913 25.3703 14.9398 25.9938C15.4884 26.6172 16.4354 26.6734 17.0589 26.125C18.9108 24.4891 21.3394 23.5 24.007 23.5H24.0023ZM27.0029 31C27.0029 30.2044 26.6867 29.4413 26.124 28.8787C25.5613 28.3161 24.7981 28 24.0023 28C23.2066 28 22.4434 28.3161 21.8807 28.8787C21.3179 29.4413 21.0018 30.2044 21.0018 31C21.0018 31.7956 21.3179 32.5587 21.8807 33.1213C22.4434 33.6839 23.2066 34 24.0023 34C24.7981 34 25.5613 33.6839 26.124 33.1213C26.6867 32.5587 27.0029 31.7956 27.0029 31Z"
						fill="white"
					></path>
					<path
						fill-rule="evenodd"
						clip-rule="evenodd"
						d="M47 24C47 36.7025 36.7025 47 24 47C11.2975 47 1 36.7025 1 24C1 11.2975 11.2975 1 24 1C36.7025 1 47 11.2975 47 24ZM44 24C44 35.0457 35.0457 44 24 44C19.048 44 14.5163 42.2003 11.0234 39.2192L39.2192 11.0234C42.2003 14.5163 44 19.048 44 24ZM8.89305 37.107L37.107 8.89304C33.5968 5.84497 29.0139 4 24 4C12.9543 4 4 12.9543 4 24C4 29.0139 5.84497 33.5968 8.89305 37.107Z"
						fill="#F3516B"
					></path>
				</svg>
			</div>
			if data.Config.Transition == "cross-fade" {
				<script>
                    document.body.addEventListener("htmx:afterSettle", function () {
                    const frames = document.querySelectorAll(".image-container");
                    if (frames.length > 3) {
                        frames[0].remove();
                    }
                    });
                </script>
			}
			if data.Config.ShowProgress {
				<script>
                    // Efter image AJAX request.
                    function afterImageRequest(e) {
                    const progressBar = document.querySelector(".progress--bar");

                    progressBar.style.animation = "none";
                    progressBar.offsetHeight; /* trigger reflow */
                    progressBar.style.animation = null;
                    }
                </script>
			}
			<script>
            // After every AJAX request.
            document.body.addEventListener("htmx:afterRequest", function (e) {
                const offline = document.getElementById("offline");

                if (e.detail.successful) {
                offline.classList.remove("offline");
                } else {
                offline.classList.add("offline");
                }
            });
            </script>
			@kioskData(map[string]any{"version": data.KioskVersion, "params": quriesToJson(data.Queries) })
		</body>
	</html>
}<|MERGE_RESOLUTION|>--- conflicted
+++ resolved
@@ -24,17 +24,17 @@
 
 func quriesToJson(values url.Values) map[string]any {
 
-    result := make(map[string]any)
-
-    for key, value := range values {
-        if len(value) == 1 {
-            result[key] = value[0] // Store as a single string if only one value exists
-        } else {
-            result[key] = value // Store as a slice of strings if multiple values exist
-        }
-    }
-
-    return result
+	result := make(map[string]any)
+
+	for key, value := range values {
+		if len(value) == 1 {
+			result[key] = value[0] // Store as a single string if only one value exists
+		} else {
+			result[key] = value // Store as a slice of strings if multiple values exist
+		}
+	}
+
+	return result
 }
 
 templ spinner() {
@@ -49,13 +49,9 @@
 	<div
 		id="kiosk"
 		hx-get="/image"
-<<<<<<< HEAD
-		hx-include=".kiosk-param, .kiosk-history--entry"
-=======
 		if len(queries) > 0 {
-			hx-include=".kiosk-param"
-		}
->>>>>>> fadb9b93
+			hx-include=".kiosk-param, .kiosk-history--entry"
+		}
 		hx-trigger={ fmt.Sprintf("load, every %ds", refresh) }
 		hx-swap="beforeend settle:3s"
 		if showProgress {
@@ -71,13 +67,9 @@
 	<div
 		id="kiosk"
 		hx-get="/image"
-<<<<<<< HEAD
-		hx-include=".kiosk-param, .kiosk-history--entry"
-=======
 		if len(queries) > 0 {
-			hx-include=".kiosk-param"
-		}
->>>>>>> fadb9b93
+			hx-include=".kiosk-param, .kiosk-history--entry"
+		}
 		hx-trigger={ fmt.Sprintf("load, every %ds", refresh) }
 		hx-swap="innerHTML swap:3s"
 		if showProgress {
@@ -93,13 +85,9 @@
 	<div
 		id="kiosk"
 		hx-get="/image"
-<<<<<<< HEAD
-		hx-include=".kiosk-param, .kiosk-history--entry"
-=======
 		if len(queries) > 0 {
-			hx-include=".kiosk-param"
-		}
->>>>>>> fadb9b93
+			hx-include=".kiosk-param, .kiosk-history--entry"
+		}
 		hx-trigger={ fmt.Sprintf("load, every %ds", refresh) }
 		hx-swap="innerHTML"
 		if showProgress {
@@ -171,13 +159,9 @@
 				<div
 					id="clock"
 					hx-get="/clock"
-<<<<<<< HEAD
-					hx-include=".kiosk-param, .kiosk-history--entry"
-=======
-					if len(data.Queries) > 0 {
-						hx-include=".kiosk-param"
+					if len(queries) > 0 {
+						hx-include=".kiosk-param, .kiosk-history--entry"
 					}
->>>>>>> fadb9b93
 					hx-trigger="load, every 30s"
 					hx-swap="innerHTML"
 				></div>
@@ -246,7 +230,7 @@
                 }
             });
             </script>
-			@kioskData(map[string]any{"version": data.KioskVersion, "params": quriesToJson(data.Queries) })
+			@kioskData(map[string]any{"version": data.KioskVersion, "params": quriesToJson(data.Queries)})
 		</body>
 	</html>
 }