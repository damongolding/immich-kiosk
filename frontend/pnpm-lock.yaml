lockfileVersion: '9.0'

settings:
  autoInstallPeers: true
  excludeLinksFromLockfile: false

importers:

  .:
    devDependencies:
      '@biomejs/biome':
<<<<<<< HEAD
        specifier: 2.3.4
        version: 2.3.4
      '@types/canvas-confetti':
        specifier: ^1.6.4
        version: 1.9.0
      autoprefixer:
        specifier: ^10.4.21
        version: 10.4.21(postcss@8.5.6)
      canvas-confetti:
        specifier: ^1.9.0
        version: 1.9.4
=======
        specifier: 2.3.8
        version: 2.3.8
      autoprefixer:
        specifier: ^10.4.22
        version: 10.4.22(postcss@8.5.6)
>>>>>>> c718a044
      choices.js:
        specifier: ^11.1.0
        version: 11.1.0
      date-fns:
        specifier: ^4.1.0
        version: 4.1.0
      dompurify:
        specifier: ^3.3.1
        version: 3.3.1
      esbuild:
        specifier: ^0.27.1
        version: 0.27.1
      htmx.org:
        specifier: ^2.0.8
        version: 2.0.8
      postcss:
        specifier: ^8.5.6
        version: 8.5.6
      postcss-cli:
        specifier: ^11.0.1
        version: 11.0.1(postcss@8.5.6)
      postcss-nested:
        specifier: ^7.0.2
        version: 7.0.2(postcss@8.5.6)
      typescript:
        specifier: ^5.9.3
        version: 5.9.3

packages:

  '@biomejs/biome@2.3.8':
    resolution: {integrity: sha512-Qjsgoe6FEBxWAUzwFGFrB+1+M8y/y5kwmg5CHac+GSVOdmOIqsAiXM5QMVGZJ1eCUCLlPZtq4aFAQ0eawEUuUA==}
    engines: {node: '>=14.21.3'}
    hasBin: true

  '@biomejs/cli-darwin-arm64@2.3.8':
    resolution: {integrity: sha512-HM4Zg9CGQ3txTPflxD19n8MFPrmUAjaC7PQdLkugeeC0cQ+PiVrd7i09gaBS/11QKsTDBJhVg85CEIK9f50Qww==}
    engines: {node: '>=14.21.3'}
    cpu: [arm64]
    os: [darwin]

  '@biomejs/cli-darwin-x64@2.3.8':
    resolution: {integrity: sha512-lUDQ03D7y/qEao7RgdjWVGCu+BLYadhKTm40HkpJIi6kn8LSv5PAwRlew/DmwP4YZ9ke9XXoTIQDO1vAnbRZlA==}
    engines: {node: '>=14.21.3'}
    cpu: [x64]
    os: [darwin]

  '@biomejs/cli-linux-arm64-musl@2.3.8':
    resolution: {integrity: sha512-PShR4mM0sjksUMyxbyPNMxoKFPVF48fU8Qe8Sfx6w6F42verbwRLbz+QiKNiDPRJwUoMG1nPM50OBL3aOnTevA==}
    engines: {node: '>=14.21.3'}
    cpu: [arm64]
    os: [linux]

  '@biomejs/cli-linux-arm64@2.3.8':
    resolution: {integrity: sha512-Uo1OJnIkJgSgF+USx970fsM/drtPcQ39I+JO+Fjsaa9ZdCN1oysQmy6oAGbyESlouz+rzEckLTF6DS7cWse95g==}
    engines: {node: '>=14.21.3'}
    cpu: [arm64]
    os: [linux]

  '@biomejs/cli-linux-x64-musl@2.3.8':
    resolution: {integrity: sha512-YGLkqU91r1276uwSjiUD/xaVikdxgV1QpsicT0bIA1TaieM6E5ibMZeSyjQ/izBn4tKQthUSsVZacmoJfa3pDA==}
    engines: {node: '>=14.21.3'}
    cpu: [x64]
    os: [linux]

  '@biomejs/cli-linux-x64@2.3.8':
    resolution: {integrity: sha512-QDPMD5bQz6qOVb3kiBui0zKZXASLo0NIQ9JVJio5RveBEFgDgsvJFUvZIbMbUZT3T00M/1wdzwWXk4GIh0KaAw==}
    engines: {node: '>=14.21.3'}
    cpu: [x64]
    os: [linux]

  '@biomejs/cli-win32-arm64@2.3.8':
    resolution: {integrity: sha512-H4IoCHvL1fXKDrTALeTKMiE7GGWFAraDwBYFquE/L/5r1927Te0mYIGseXi4F+lrrwhSWbSGt5qPFswNoBaCxg==}
    engines: {node: '>=14.21.3'}
    cpu: [arm64]
    os: [win32]

  '@biomejs/cli-win32-x64@2.3.8':
    resolution: {integrity: sha512-RguzimPoZWtBapfKhKjcWXBVI91tiSprqdBYu7tWhgN8pKRZhw24rFeNZTNf6UiBfjCYCi9eFQs/JzJZIhuK4w==}
    engines: {node: '>=14.21.3'}
    cpu: [x64]
    os: [win32]

  '@esbuild/aix-ppc64@0.27.1':
    resolution: {integrity: sha512-HHB50pdsBX6k47S4u5g/CaLjqS3qwaOVE5ILsq64jyzgMhLuCuZ8rGzM9yhsAjfjkbgUPMzZEPa7DAp7yz6vuA==}
    engines: {node: '>=18'}
    cpu: [ppc64]
    os: [aix]

  '@esbuild/android-arm64@0.27.1':
    resolution: {integrity: sha512-45fuKmAJpxnQWixOGCrS+ro4Uvb4Re9+UTieUY2f8AEc+t7d4AaZ6eUJ3Hva7dtrxAAWHtlEFsXFMAgNnGU9uQ==}
    engines: {node: '>=18'}
    cpu: [arm64]
    os: [android]

  '@esbuild/android-arm@0.27.1':
    resolution: {integrity: sha512-kFqa6/UcaTbGm/NncN9kzVOODjhZW8e+FRdSeypWe6j33gzclHtwlANs26JrupOntlcWmB0u8+8HZo8s7thHvg==}
    engines: {node: '>=18'}
    cpu: [arm]
    os: [android]

  '@esbuild/android-x64@0.27.1':
    resolution: {integrity: sha512-LBEpOz0BsgMEeHgenf5aqmn/lLNTFXVfoWMUox8CtWWYK9X4jmQzWjoGoNb8lmAYml/tQ/Ysvm8q7szu7BoxRQ==}
    engines: {node: '>=18'}
    cpu: [x64]
    os: [android]

  '@esbuild/darwin-arm64@0.27.1':
    resolution: {integrity: sha512-veg7fL8eMSCVKL7IW4pxb54QERtedFDfY/ASrumK/SbFsXnRazxY4YykN/THYqFnFwJ0aVjiUrVG2PwcdAEqQQ==}
    engines: {node: '>=18'}
    cpu: [arm64]
    os: [darwin]

  '@esbuild/darwin-x64@0.27.1':
    resolution: {integrity: sha512-+3ELd+nTzhfWb07Vol7EZ+5PTbJ/u74nC6iv4/lwIU99Ip5uuY6QoIf0Hn4m2HoV0qcnRivN3KSqc+FyCHjoVQ==}
    engines: {node: '>=18'}
    cpu: [x64]
    os: [darwin]

  '@esbuild/freebsd-arm64@0.27.1':
    resolution: {integrity: sha512-/8Rfgns4XD9XOSXlzUDepG8PX+AVWHliYlUkFI3K3GB6tqbdjYqdhcb4BKRd7C0BhZSoaCxhv8kTcBrcZWP+xg==}
    engines: {node: '>=18'}
    cpu: [arm64]
    os: [freebsd]

  '@esbuild/freebsd-x64@0.27.1':
    resolution: {integrity: sha512-GITpD8dK9C+r+5yRT/UKVT36h/DQLOHdwGVwwoHidlnA168oD3uxA878XloXebK4Ul3gDBBIvEdL7go9gCUFzQ==}
    engines: {node: '>=18'}
    cpu: [x64]
    os: [freebsd]

  '@esbuild/linux-arm64@0.27.1':
    resolution: {integrity: sha512-W9//kCrh/6in9rWIBdKaMtuTTzNj6jSeG/haWBADqLLa9P8O5YSRDzgD5y9QBok4AYlzS6ARHifAb75V6G670Q==}
    engines: {node: '>=18'}
    cpu: [arm64]
    os: [linux]

  '@esbuild/linux-arm@0.27.1':
    resolution: {integrity: sha512-ieMID0JRZY/ZeCrsFQ3Y3NlHNCqIhTprJfDgSB3/lv5jJZ8FX3hqPyXWhe+gvS5ARMBJ242PM+VNz/ctNj//eA==}
    engines: {node: '>=18'}
    cpu: [arm]
    os: [linux]

  '@esbuild/linux-ia32@0.27.1':
    resolution: {integrity: sha512-VIUV4z8GD8rtSVMfAj1aXFahsi/+tcoXXNYmXgzISL+KB381vbSTNdeZHHHIYqFyXcoEhu9n5cT+05tRv13rlw==}
    engines: {node: '>=18'}
    cpu: [ia32]
    os: [linux]

  '@esbuild/linux-loong64@0.27.1':
    resolution: {integrity: sha512-l4rfiiJRN7sTNI//ff65zJ9z8U+k6zcCg0LALU5iEWzY+a1mVZ8iWC1k5EsNKThZ7XCQ6YWtsZ8EWYm7r1UEsg==}
    engines: {node: '>=18'}
    cpu: [loong64]
    os: [linux]

  '@esbuild/linux-mips64el@0.27.1':
    resolution: {integrity: sha512-U0bEuAOLvO/DWFdygTHWY8C067FXz+UbzKgxYhXC0fDieFa0kDIra1FAhsAARRJbvEyso8aAqvPdNxzWuStBnA==}
    engines: {node: '>=18'}
    cpu: [mips64el]
    os: [linux]

  '@esbuild/linux-ppc64@0.27.1':
    resolution: {integrity: sha512-NzdQ/Xwu6vPSf/GkdmRNsOfIeSGnh7muundsWItmBsVpMoNPVpM61qNzAVY3pZ1glzzAxLR40UyYM23eaDDbYQ==}
    engines: {node: '>=18'}
    cpu: [ppc64]
    os: [linux]

  '@esbuild/linux-riscv64@0.27.1':
    resolution: {integrity: sha512-7zlw8p3IApcsN7mFw0O1Z1PyEk6PlKMu18roImfl3iQHTnr/yAfYv6s4hXPidbDoI2Q0pW+5xeoM4eTCC0UdrQ==}
    engines: {node: '>=18'}
    cpu: [riscv64]
    os: [linux]

  '@esbuild/linux-s390x@0.27.1':
    resolution: {integrity: sha512-cGj5wli+G+nkVQdZo3+7FDKC25Uh4ZVwOAK6A06Hsvgr8WqBBuOy/1s+PUEd/6Je+vjfm6stX0kmib5b/O2Ykw==}
    engines: {node: '>=18'}
    cpu: [s390x]
    os: [linux]

  '@esbuild/linux-x64@0.27.1':
    resolution: {integrity: sha512-z3H/HYI9MM0HTv3hQZ81f+AKb+yEoCRlUby1F80vbQ5XdzEMyY/9iNlAmhqiBKw4MJXwfgsh7ERGEOhrM1niMA==}
    engines: {node: '>=18'}
    cpu: [x64]
    os: [linux]

  '@esbuild/netbsd-arm64@0.27.1':
    resolution: {integrity: sha512-wzC24DxAvk8Em01YmVXyjl96Mr+ecTPyOuADAvjGg+fyBpGmxmcr2E5ttf7Im8D0sXZihpxzO1isus8MdjMCXQ==}
    engines: {node: '>=18'}
    cpu: [arm64]
    os: [netbsd]

  '@esbuild/netbsd-x64@0.27.1':
    resolution: {integrity: sha512-1YQ8ybGi2yIXswu6eNzJsrYIGFpnlzEWRl6iR5gMgmsrR0FcNoV1m9k9sc3PuP5rUBLshOZylc9nqSgymI+TYg==}
    engines: {node: '>=18'}
    cpu: [x64]
    os: [netbsd]

  '@esbuild/openbsd-arm64@0.27.1':
    resolution: {integrity: sha512-5Z+DzLCrq5wmU7RDaMDe2DVXMRm2tTDvX2KU14JJVBN2CT/qov7XVix85QoJqHltpvAOZUAc3ndU56HSMWrv8g==}
    engines: {node: '>=18'}
    cpu: [arm64]
    os: [openbsd]

  '@esbuild/openbsd-x64@0.27.1':
    resolution: {integrity: sha512-Q73ENzIdPF5jap4wqLtsfh8YbYSZ8Q0wnxplOlZUOyZy7B4ZKW8DXGWgTCZmF8VWD7Tciwv5F4NsRf6vYlZtqg==}
    engines: {node: '>=18'}
    cpu: [x64]
    os: [openbsd]

  '@esbuild/openharmony-arm64@0.27.1':
    resolution: {integrity: sha512-ajbHrGM/XiK+sXM0JzEbJAen+0E+JMQZ2l4RR4VFwvV9JEERx+oxtgkpoKv1SevhjavK2z2ReHk32pjzktWbGg==}
    engines: {node: '>=18'}
    cpu: [arm64]
    os: [openharmony]

  '@esbuild/sunos-x64@0.27.1':
    resolution: {integrity: sha512-IPUW+y4VIjuDVn+OMzHc5FV4GubIwPnsz6ubkvN8cuhEqH81NovB53IUlrlBkPMEPxvNnf79MGBoz8rZ2iW8HA==}
    engines: {node: '>=18'}
    cpu: [x64]
    os: [sunos]

  '@esbuild/win32-arm64@0.27.1':
    resolution: {integrity: sha512-RIVRWiljWA6CdVu8zkWcRmGP7iRRIIwvhDKem8UMBjPql2TXM5PkDVvvrzMtj1V+WFPB4K7zkIGM7VzRtFkjdg==}
    engines: {node: '>=18'}
    cpu: [arm64]
    os: [win32]

  '@esbuild/win32-ia32@0.27.1':
    resolution: {integrity: sha512-2BR5M8CPbptC1AK5JbJT1fWrHLvejwZidKx3UMSF0ecHMa+smhi16drIrCEggkgviBwLYd5nwrFLSl5Kho96RQ==}
    engines: {node: '>=18'}
    cpu: [ia32]
    os: [win32]

  '@esbuild/win32-x64@0.27.1':
    resolution: {integrity: sha512-d5X6RMYv6taIymSk8JBP+nxv8DQAMY6A51GPgusqLdK9wBz5wWIXy1KjTck6HnjE9hqJzJRdk+1p/t5soSbCtw==}
    engines: {node: '>=18'}
    cpu: [x64]
    os: [win32]

  '@types/canvas-confetti@1.9.0':
    resolution: {integrity: sha512-aBGj/dULrimR1XDZLtG9JwxX1b4HPRF6CX9Yfwh3NvstZEm1ZL7RBnel4keCPSqs1ANRu1u2Aoz9R+VmtjYuTg==}

  '@types/canvas-confetti@1.9.0':
    resolution: {integrity: sha512-aBGj/dULrimR1XDZLtG9JwxX1b4HPRF6CX9Yfwh3NvstZEm1ZL7RBnel4keCPSqs1ANRu1u2Aoz9R+VmtjYuTg==}

  '@types/trusted-types@2.0.7':
    resolution: {integrity: sha512-ScaPdn1dQczgbl0QFTeTOmVHFULt394XJgOQNoyVhZ6r2vLnMLJfBPd53SB52T/3G36VI1/g2MZaX0cwDuXsfw==}

  ansi-regex@5.0.1:
    resolution: {integrity: sha512-quJQXlTSUGL2LH9SUXo8VwsY4soanhgo6LNSm84E1LBcE8s3O0wpdiRzyR9z/ZZJMlMWv37qOOb9pdJlMUEKFQ==}
    engines: {node: '>=8'}

  ansi-styles@4.3.0:
    resolution: {integrity: sha512-zbB9rCJAT1rbjiVDb2hqKFHNYLxgtk8NURxZ3IZwD3F6NtxbXZQCnnSi1Lkx+IDohdPlFp222wVALIheZJQSEg==}
    engines: {node: '>=8'}

  anymatch@3.1.3:
    resolution: {integrity: sha512-KMReFUr0B4t+D+OBkjR3KYqvocp2XaSzO55UcB6mgQMd3KbcE+mWTyvVV7D/zsdEbNnV6acZUutkiHQXvTr1Rw==}
    engines: {node: '>= 8'}

  autoprefixer@10.4.22:
    resolution: {integrity: sha512-ARe0v/t9gO28Bznv6GgqARmVqcWOV3mfgUPn9becPHMiD3o9BwlRgaeccZnwTpZ7Zwqrm+c1sUSsMxIzQzc8Xg==}
    engines: {node: ^10 || ^12 || >=14}
    hasBin: true
    peerDependencies:
      postcss: ^8.1.0

  baseline-browser-mapping@2.9.5:
    resolution: {integrity: sha512-D5vIoztZOq1XM54LUdttJVc96ggEsIfju2JBvht06pSzpckp3C7HReun67Bghzrtdsq9XdMGbSSB3v3GhMNmAA==}
    hasBin: true

  binary-extensions@2.3.0:
    resolution: {integrity: sha512-Ceh+7ox5qe7LJuLHoY0feh3pHuUDHAcRUeyL2VYghZwfpkNIy/+8Ocg0a3UuSoYzavmylwuLWQOf3hl0jjMMIw==}
    engines: {node: '>=8'}

  braces@3.0.3:
    resolution: {integrity: sha512-yQbXgO/OSZVD2IsiLlro+7Hf6Q18EJrKSEsdoMzKePKXct3gvD8oLcOQdIzGupr5Fj+EDe8gO/lxc1BzfMpxvA==}
    engines: {node: '>=8'}

  browserslist@4.28.1:
    resolution: {integrity: sha512-ZC5Bd0LgJXgwGqUknZY/vkUQ04r8NXnJZ3yYi4vDmSiZmC/pdSN0NbNRPxZpbtO4uAfDUAFffO8IZoM3Gj8IkA==}
    engines: {node: ^6 || ^7 || ^8 || ^9 || ^10 || ^11 || ^12 || >=13.7}
    hasBin: true

  caniuse-lite@1.0.30001760:
    resolution: {integrity: sha512-7AAMPcueWELt1p3mi13HR/LHH0TJLT11cnwDJEs3xA4+CK/PLKeO9Kl1oru24htkyUKtkGCvAx4ohB0Ttry8Dw==}

  canvas-confetti@1.9.4:
    resolution: {integrity: sha512-yxQbJkAVrFXWNbTUjPqjF7G+g6pDotOUHGbkZq2NELZUMDpiJ85rIEazVb8GTaAptNW2miJAXbs1BtioA251Pw==}

  choices.js@11.1.0:
    resolution: {integrity: sha512-mIt0uLhedHg2ea/K2PACrVpt391vRGHuOoctPAiHcyemezwzNMxj7jOzNEk8e7EbjLh0S0sspDkSCADOKz9kcw==}

  chokidar@3.6.0:
    resolution: {integrity: sha512-7VT13fmjotKpGipCW9JEQAusEPE+Ei8nl6/g4FBAmIm0GOOLMua9NDDo/DWp0ZAxCr3cPq5ZpBqmPAQgDda2Pw==}
    engines: {node: '>= 8.10.0'}

  cliui@8.0.1:
    resolution: {integrity: sha512-BSeNnyus75C4//NQ9gQt1/csTXyo/8Sb+afLAkzAptFuMsod9HFokGNudZpi/oQV73hnVK+sR+5PVRMd+Dr7YQ==}
    engines: {node: '>=12'}

  color-convert@2.0.1:
    resolution: {integrity: sha512-RRECPsj7iu/xb5oKYcsFHSppFNnsj/52OVTRKb4zP5onXwVF3zVmmToNcOfGC+CRDpfK/U584fMg38ZHCaElKQ==}
    engines: {node: '>=7.0.0'}

  color-name@1.1.4:
    resolution: {integrity: sha512-dOy+3AuW3a2wNbZHIuMZpTcgjGuLU/uBL/ubcZF9OXbDo8ff4O8yVp5Bf0efS8uEoYo5q4Fx7dY9OgQGXgAsQA==}

  cssesc@3.0.0:
    resolution: {integrity: sha512-/Tb/JcjK111nNScGob5MNtsntNM1aCNUDipB/TkwZFhyDrrE47SOx/18wF2bbjgc3ZzCSKW1T5nt5EbFoAz/Vg==}
    engines: {node: '>=4'}
    hasBin: true

  date-fns@4.1.0:
    resolution: {integrity: sha512-Ukq0owbQXxa/U3EGtsdVBkR1w7KOQ5gIBqdH2hkvknzZPYvBxb/aa6E8L7tmjFtkwZBu3UXBbjIgPo/Ez4xaNg==}

  dependency-graph@1.0.0:
    resolution: {integrity: sha512-cW3gggJ28HZ/LExwxP2B++aiKxhJXMSIt9K48FOXQkm+vuG5gyatXnLsONRJdzO/7VfjDIiaOOa/bs4l464Lwg==}
    engines: {node: '>=4'}

  dompurify@3.3.1:
    resolution: {integrity: sha512-qkdCKzLNtrgPFP1Vo+98FRzJnBRGe4ffyCea9IwHB1fyxPOeNTHpLKYGd4Uk9xvNoH0ZoOjwZxNptyMwqrId1Q==}

  electron-to-chromium@1.5.267:
    resolution: {integrity: sha512-0Drusm6MVRXSOJpGbaSVgcQsuB4hEkMpHXaVstcPmhu5LIedxs1xNK/nIxmQIU/RPC0+1/o0AVZfBTkTNJOdUw==}

  emoji-regex@8.0.0:
    resolution: {integrity: sha512-MSjYzcWNOA0ewAHpz0MxpYFvwg6yjy1NG3xteoqz644VCo/RPgnr1/GGt+ic3iJTzQ8Eu3TdM14SawnVUmGE6A==}

  esbuild@0.27.1:
    resolution: {integrity: sha512-yY35KZckJJuVVPXpvjgxiCuVEJT67F6zDeVTv4rizyPrfGBUpZQsvmxnN+C371c2esD/hNMjj4tpBhuueLN7aA==}
    engines: {node: '>=18'}
    hasBin: true

  escalade@3.2.0:
    resolution: {integrity: sha512-WUj2qlxaQtO4g6Pq5c29GTcWGDyd8itL8zTlipgECz3JesAiiOKotd8JU6otB3PACgG6xkJUyVhboMS+bje/jA==}
    engines: {node: '>=6'}

  fdir@6.5.0:
    resolution: {integrity: sha512-tIbYtZbucOs0BRGqPJkshJUYdL+SDH7dVM8gjy+ERp3WAUjLEFJE+02kanyHtwjWOnwrKYBiwAmM0p4kLJAnXg==}
    engines: {node: '>=12.0.0'}
    peerDependencies:
      picomatch: ^3 || ^4
    peerDependenciesMeta:
      picomatch:
        optional: true

  fill-range@7.1.1:
    resolution: {integrity: sha512-YsGpe3WHLK8ZYi4tWDg2Jy3ebRz2rXowDxnld4bkQB00cc/1Zw9AWnC0i9ztDJitivtQvaI9KaLyKrc+hBW0yg==}
    engines: {node: '>=8'}

  fraction.js@5.3.4:
    resolution: {integrity: sha512-1X1NTtiJphryn/uLQz3whtY6jK3fTqoE3ohKs0tT+Ujr1W59oopxmoEh7Lu5p6vBaPbgoM0bzveAW4Qi5RyWDQ==}

  fs-extra@11.3.2:
    resolution: {integrity: sha512-Xr9F6z6up6Ws+NjzMCZc6WXg2YFRlrLP9NQDO3VQrWrfiojdhS56TzueT88ze0uBdCTwEIhQ3ptnmKeWGFAe0A==}
    engines: {node: '>=14.14'}

  fsevents@2.3.3:
    resolution: {integrity: sha512-5xoDfX+fL7faATnagmWPpbFtwh/R77WmMMqqHGS65C3vvB0YHrgF+B1YmZ3441tMj5n63k0212XNoJwzlhffQw==}
    engines: {node: ^8.16.0 || ^10.6.0 || >=11.0.0}
    os: [darwin]

  fuse.js@7.1.0:
    resolution: {integrity: sha512-trLf4SzuuUxfusZADLINj+dE8clK1frKdmqiJNb1Es75fmI5oY6X2mxLVUciLLjxqw/xr72Dhy+lER6dGd02FQ==}
    engines: {node: '>=10'}

  get-caller-file@2.0.5:
    resolution: {integrity: sha512-DyFP3BM/3YHTQOCUL/w0OZHR0lpKeGrxotcHWcqNEdnltqFwXVfhEBQ94eIo34AfQpo0rGki4cyIiftY06h2Fg==}
    engines: {node: 6.* || 8.* || >= 10.*}

  glob-parent@5.1.2:
    resolution: {integrity: sha512-AOIgSQCepiJYwP3ARnGx+5VnTu2HBYdzbGP45eLw1vr3zB3vZLeyed1sC9hnbcOc9/SrMyM5RPQrkGz4aS9Zow==}
    engines: {node: '>= 6'}

  graceful-fs@4.2.11:
    resolution: {integrity: sha512-RbJ5/jmFcNNCcDV5o9eTnBLJ/HszWV0P73bc+Ff4nS/rJj+YaS6IGyiOL0VoBYX+l1Wrl3k63h/KrH+nhJ0XvQ==}

  htmx.org@2.0.8:
    resolution: {integrity: sha512-fm297iru0iWsNJlBrjvtN7V9zjaxd+69Oqjh4F/Vq9Wwi2kFisLcrLCiv5oBX0KLfOX/zG8AUo9ROMU5XUB44Q==}

  is-binary-path@2.1.0:
    resolution: {integrity: sha512-ZMERYes6pDydyuGidse7OsHxtbI7WVeUEozgR/g7rd0xUimYNlvZRE/K2MgZTjWy725IfelLeVcEM97mmtRGXw==}
    engines: {node: '>=8'}

  is-extglob@2.1.1:
    resolution: {integrity: sha512-SbKbANkN603Vi4jEZv49LeVJMn4yGwsbzZworEoyEiutsN3nJYdbO36zfhGJ6QEDpOZIFkDtnq5JRxmvl3jsoQ==}
    engines: {node: '>=0.10.0'}

  is-fullwidth-code-point@3.0.0:
    resolution: {integrity: sha512-zymm5+u+sCsSWyD9qNaejV3DFvhCKclKdizYaJUuHA83RLjb7nSuGnddCHGv0hk+KY7BMAlsWeK4Ueg6EV6XQg==}
    engines: {node: '>=8'}

  is-glob@4.0.3:
    resolution: {integrity: sha512-xelSayHH36ZgE7ZWhli7pW34hNbNl8Ojv5KVmkJD4hBdD3th8Tfk9vYasLM+mXWOZhFkgZfxhLSnrwRr4elSSg==}
    engines: {node: '>=0.10.0'}

  is-number@7.0.0:
    resolution: {integrity: sha512-41Cifkg6e8TylSpdtTpeLVMqvSBEVzTttHvERD741+pnZ8ANv0004MRL43QKPDlK9cGvNp6NZWZUBlbGXYxxng==}
    engines: {node: '>=0.12.0'}

  jsonfile@6.2.0:
    resolution: {integrity: sha512-FGuPw30AdOIUTRMC2OMRtQV+jkVj2cfPqSeWXv1NEAJ1qZ5zb1X6z1mFhbfOB/iy3ssJCD+3KuZ8r8C3uVFlAg==}

  lilconfig@3.1.3:
    resolution: {integrity: sha512-/vlFKAoH5Cgt3Ie+JLhRbwOsCQePABiU3tJ1egGvyQ+33R/vcwM2Zl2QR/LzjsBeItPt3oSVXapn+m4nQDvpzw==}
    engines: {node: '>=14'}

  nanoid@3.3.11:
    resolution: {integrity: sha512-N8SpfPUnUp1bK+PMYW8qSWdl9U+wwNWI4QKxOYDy9JAro3WMX7p2OeVRF9v+347pnakNevPmiHhNmZ2HbFA76w==}
    engines: {node: ^10 || ^12 || ^13.7 || ^14 || >=15.0.1}
    hasBin: true

  node-releases@2.0.27:
    resolution: {integrity: sha512-nmh3lCkYZ3grZvqcCH+fjmQ7X+H0OeZgP40OierEaAptX4XofMh5kwNbWh7lBduUzCcV/8kZ+NDLCwm2iorIlA==}

  normalize-path@3.0.0:
    resolution: {integrity: sha512-6eZs5Ls3WtCisHWp9S2GUy8dqkpGi4BVSz3GaqiE6ezub0512ESztXUwUB6C6IKbQkY2Pnb/mD4WYojCRwcwLA==}
    engines: {node: '>=0.10.0'}

  normalize-range@0.1.2:
    resolution: {integrity: sha512-bdok/XvKII3nUpklnV6P2hxtMNrCboOjAcyBuQnWEhO665FwrSNRxU+AqpsyvO6LgGYPspN+lu5CLtw4jPRKNA==}
    engines: {node: '>=0.10.0'}

  picocolors@1.1.1:
    resolution: {integrity: sha512-xceH2snhtb5M9liqDsmEw56le376mTZkEX/jEb/RxNFyegNul7eNslCXP9FDj/Lcu0X8KEyMceP2ntpaHrDEVA==}

  picomatch@2.3.1:
    resolution: {integrity: sha512-JU3teHTNjmE2VCGFzuY8EXzCDVwEqB2a8fsIvwaStHhAWJEeVd1o1QD80CU6+ZdEXXSLbSsuLwJjkCBWqRQUVA==}
    engines: {node: '>=8.6'}

  picomatch@4.0.3:
    resolution: {integrity: sha512-5gTmgEY/sqK6gFXLIsQNH19lWb4ebPDLA4SdLP7dsWkIXHWlG66oPuVvXSGFPppYZz8ZDZq0dYYrbHfBCVUb1Q==}
    engines: {node: '>=12'}

  pify@2.3.0:
    resolution: {integrity: sha512-udgsAY+fTnvv7kI7aaxbqwWNb0AHiB0qBO89PZKPkoTmGOgdbrHDKD+0B2X4uTfJ/FT1R09r9gTsjUjNJotuog==}
    engines: {node: '>=0.10.0'}

  postcss-cli@11.0.1:
    resolution: {integrity: sha512-0UnkNPSayHKRe/tc2YGW6XnSqqOA9eqpiRMgRlV1S6HdGi16vwJBx7lviARzbV1HpQHqLLRH3o8vTcB0cLc+5g==}
    engines: {node: '>=18'}
    hasBin: true
    peerDependencies:
      postcss: ^8.0.0

  postcss-load-config@5.1.0:
    resolution: {integrity: sha512-G5AJ+IX0aD0dygOE0yFZQ/huFFMSNneyfp0e3/bT05a8OfPC5FUoZRPfGijUdGOJNMewJiwzcHJXFafFzeKFVA==}
    engines: {node: '>= 18'}
    peerDependencies:
      jiti: '>=1.21.0'
      postcss: '>=8.0.9'
      tsx: ^4.8.1
    peerDependenciesMeta:
      jiti:
        optional: true
      postcss:
        optional: true
      tsx:
        optional: true

  postcss-nested@7.0.2:
    resolution: {integrity: sha512-5osppouFc0VR9/VYzYxO03VaDa3e8F23Kfd6/9qcZTUI8P58GIYlArOET2Wq0ywSl2o2PjELhYOFI4W7l5QHKw==}
    engines: {node: '>=18.0'}
    peerDependencies:
      postcss: ^8.2.14

  postcss-reporter@7.1.0:
    resolution: {integrity: sha512-/eoEylGWyy6/DOiMP5lmFRdmDKThqgn7D6hP2dXKJI/0rJSO1ADFNngZfDzxL0YAxFvws+Rtpuji1YIHj4mySA==}
    engines: {node: '>=10'}
    peerDependencies:
      postcss: ^8.1.0

  postcss-selector-parser@7.1.1:
    resolution: {integrity: sha512-orRsuYpJVw8LdAwqqLykBj9ecS5/cRHlI5+nvTo8LcCKmzDmqVORXtOIYEEQuL9D4BxtA1lm5isAqzQZCoQ6Eg==}
    engines: {node: '>=4'}

  postcss-value-parser@4.2.0:
    resolution: {integrity: sha512-1NNCs6uurfkVbeXG4S8JFT9t19m45ICnif8zWLd5oPSZ50QnwMfK+H3jv408d4jw/7Bttv5axS5IiHoLaVNHeQ==}

  postcss@8.5.6:
    resolution: {integrity: sha512-3Ybi1tAuwAP9s0r1UQ2J4n5Y0G05bJkpUIO0/bI9MhwmD70S5aTWbXGBwxHrelT+XM1k6dM0pk+SwNkpTRN7Pg==}
    engines: {node: ^10 || ^12 || >=14}

  pretty-hrtime@1.0.3:
    resolution: {integrity: sha512-66hKPCr+72mlfiSjlEB1+45IjXSqvVAIy6mocupoww4tBFE9R9IhwwUGoI4G++Tc9Aq+2rxOt0RFU6gPcrte0A==}
    engines: {node: '>= 0.8'}

  read-cache@1.0.0:
    resolution: {integrity: sha512-Owdv/Ft7IjOgm/i0xvNDZ1LrRANRfew4b2prF3OWMQLxLfu3bS8FVhCsrSCMK4lR56Y9ya+AThoTpDCTxCmpRA==}

  readdirp@3.6.0:
    resolution: {integrity: sha512-hOS089on8RduqdbhvQ5Z37A0ESjsqz6qnRcffsMU3495FuTdqSm+7bhJ29JvIOsBDEEnan5DPu9t3To9VRlMzA==}
    engines: {node: '>=8.10.0'}

  require-directory@2.1.1:
    resolution: {integrity: sha512-fGxEI7+wsG9xrvdjsrlmL22OMTTiHRwAMroiEeMgq8gzoLC/PQr7RsRDSTLUg/bZAZtF+TVIkHc6/4RIKrui+Q==}
    engines: {node: '>=0.10.0'}

  slash@5.1.0:
    resolution: {integrity: sha512-ZA6oR3T/pEyuqwMgAKT0/hAv8oAXckzbkmR0UkUosQ+Mc4RxGoJkRmwHgHufaenlyAgE1Mxgpdcrf75y6XcnDg==}
    engines: {node: '>=14.16'}

  source-map-js@1.2.1:
    resolution: {integrity: sha512-UXWMKhLOwVKb728IUtQPXxfYU+usdybtUrK/8uGE8CQMvrhOpwvzDBwj0QhSL7MQc7vIsISBG8VQ8+IDQxpfQA==}
    engines: {node: '>=0.10.0'}

  string-width@4.2.3:
    resolution: {integrity: sha512-wKyQRQpjJ0sIp62ErSZdGsjMJWsap5oRNihHhu6G7JVO/9jIB6UyevL+tXuOqrng8j/cxKTWyWUwvSTriiZz/g==}
    engines: {node: '>=8'}

  strip-ansi@6.0.1:
    resolution: {integrity: sha512-Y38VPSHcqkFrCpFnQ9vuSXmquuv5oXOKpGeT6aGrr3o3Gc9AlVa6JBfUSOCnbxGGZF+/0ooI7KrPuUSztUdU5A==}
    engines: {node: '>=8'}

  thenby@1.3.4:
    resolution: {integrity: sha512-89Gi5raiWA3QZ4b2ePcEwswC3me9JIg+ToSgtE0JWeCynLnLxNr/f9G+xfo9K+Oj4AFdom8YNJjibIARTJmapQ==}

  tinyglobby@0.2.15:
    resolution: {integrity: sha512-j2Zq4NyQYG5XMST4cbs02Ak8iJUdxRM0XI5QyxXuZOzKOINmWurp3smXu3y5wDcJrptwpSjgXHzIQxR0omXljQ==}
    engines: {node: '>=12.0.0'}

  to-regex-range@5.0.1:
    resolution: {integrity: sha512-65P7iz6X5yEr1cwcgvQxbbIw7Uk3gOy5dIdtZ4rDveLqhrdJP+Li/Hx6tyK0NEb+2GCyneCMJiGqrADCSNk8sQ==}
    engines: {node: '>=8.0'}

  typescript@5.9.3:
    resolution: {integrity: sha512-jl1vZzPDinLr9eUt3J/t7V6FgNEw9QjvBPdysz9KfQDD41fQrC2Y4vKQdiaUpFT4bXlb1RHhLpp8wtm6M5TgSw==}
    engines: {node: '>=14.17'}
    hasBin: true

  universalify@2.0.1:
    resolution: {integrity: sha512-gptHNQghINnc/vTGIk0SOFGFNXw7JVrlRUtConJRlvaw6DuX0wO5Jeko9sWrMBhh+PsYAZ7oXAiOnf/UKogyiw==}
    engines: {node: '>= 10.0.0'}

  update-browserslist-db@1.2.2:
    resolution: {integrity: sha512-E85pfNzMQ9jpKkA7+TJAi4TJN+tBCuWh5rUcS/sv6cFi+1q9LYDwDI5dpUL0u/73EElyQ8d3TEaeW4sPedBqYA==}
    hasBin: true
    peerDependencies:
      browserslist: '>= 4.21.0'

  util-deprecate@1.0.2:
    resolution: {integrity: sha512-EPD5q1uXyFxJpCrLnCc1nHnq3gOa6DZBocAIiI2TaSCA7VCJ1UJDMagCzIkXNsUYfD1daK//LTEQ8xiIbrHtcw==}

  wrap-ansi@7.0.0:
    resolution: {integrity: sha512-YVGIj2kamLSTxw6NsZjoBxfSwsn0ycdesmc4p+Q21c5zPuZ1pl+NfxVdxPtdHvmNVOQ6XSYG4AUtyt/Fi7D16Q==}
    engines: {node: '>=10'}

  y18n@5.0.8:
    resolution: {integrity: sha512-0pfFzegeDWJHJIAmTLRP2DwHjdF5s7jo9tuztdQxAhINCdvS+3nGINqPd00AphqJR/0LhANUS6/+7SCb98YOfA==}
    engines: {node: '>=10'}

  yaml@2.8.2:
    resolution: {integrity: sha512-mplynKqc1C2hTVYxd0PU2xQAc22TI1vShAYGksCCfxbn/dFwnHTNi1bvYsBTkhdUNtGIf5xNOg938rrSSYvS9A==}
    engines: {node: '>= 14.6'}
    hasBin: true

  yargs-parser@21.1.1:
    resolution: {integrity: sha512-tVpsJW7DdjecAiFpbIB1e3qxIQsE6NoPc5/eTdrbbIC4h0LVsWhnoa3g+m2HclBIujHzsxZ4VJVA+GUuc2/LBw==}
    engines: {node: '>=12'}

  yargs@17.7.2:
    resolution: {integrity: sha512-7dSzzRQ++CKnNI/krKnYRV7JKKPUXMEh61soaHKg9mrWEhzFWhFnxPxGl+69cD1Ou63C13NUPCnmIcrvqCuM6w==}
    engines: {node: '>=12'}

snapshots:

  '@biomejs/biome@2.3.8':
    optionalDependencies:
      '@biomejs/cli-darwin-arm64': 2.3.8
      '@biomejs/cli-darwin-x64': 2.3.8
      '@biomejs/cli-linux-arm64': 2.3.8
      '@biomejs/cli-linux-arm64-musl': 2.3.8
      '@biomejs/cli-linux-x64': 2.3.8
      '@biomejs/cli-linux-x64-musl': 2.3.8
      '@biomejs/cli-win32-arm64': 2.3.8
      '@biomejs/cli-win32-x64': 2.3.8

  '@biomejs/cli-darwin-arm64@2.3.8':
    optional: true

  '@biomejs/cli-darwin-x64@2.3.8':
    optional: true

  '@biomejs/cli-linux-arm64-musl@2.3.8':
    optional: true

  '@biomejs/cli-linux-arm64@2.3.8':
    optional: true

  '@biomejs/cli-linux-x64-musl@2.3.8':
    optional: true

  '@biomejs/cli-linux-x64@2.3.8':
    optional: true

  '@biomejs/cli-win32-arm64@2.3.8':
    optional: true

  '@biomejs/cli-win32-x64@2.3.8':
    optional: true

  '@esbuild/aix-ppc64@0.27.1':
    optional: true

  '@esbuild/android-arm64@0.27.1':
    optional: true

  '@esbuild/android-arm@0.27.1':
    optional: true

  '@esbuild/android-x64@0.27.1':
    optional: true

  '@esbuild/darwin-arm64@0.27.1':
    optional: true

  '@esbuild/darwin-x64@0.27.1':
    optional: true

  '@esbuild/freebsd-arm64@0.27.1':
    optional: true

  '@esbuild/freebsd-x64@0.27.1':
    optional: true

  '@esbuild/linux-arm64@0.27.1':
    optional: true

  '@esbuild/linux-arm@0.27.1':
    optional: true

  '@esbuild/linux-ia32@0.27.1':
    optional: true

  '@esbuild/linux-loong64@0.27.1':
    optional: true

  '@esbuild/linux-mips64el@0.27.1':
    optional: true

  '@esbuild/linux-ppc64@0.27.1':
    optional: true

  '@esbuild/linux-riscv64@0.27.1':
    optional: true

  '@esbuild/linux-s390x@0.27.1':
    optional: true

  '@esbuild/linux-x64@0.27.1':
    optional: true

  '@esbuild/netbsd-arm64@0.27.1':
    optional: true

  '@esbuild/netbsd-x64@0.27.1':
    optional: true

  '@esbuild/openbsd-arm64@0.27.1':
    optional: true

  '@esbuild/openbsd-x64@0.27.1':
    optional: true

  '@esbuild/openharmony-arm64@0.27.1':
    optional: true

  '@esbuild/sunos-x64@0.27.1':
    optional: true

  '@esbuild/win32-arm64@0.27.1':
    optional: true

  '@esbuild/win32-ia32@0.27.1':
    optional: true

  '@esbuild/win32-x64@0.27.1':
    optional: true

  '@types/canvas-confetti@1.9.0': {}

  '@types/canvas-confetti@1.9.0': {}

  '@types/trusted-types@2.0.7':
    optional: true

  ansi-regex@5.0.1: {}

  ansi-styles@4.3.0:
    dependencies:
      color-convert: 2.0.1

  anymatch@3.1.3:
    dependencies:
      normalize-path: 3.0.0
      picomatch: 2.3.1

  autoprefixer@10.4.22(postcss@8.5.6):
    dependencies:
      browserslist: 4.28.1
      caniuse-lite: 1.0.30001760
      fraction.js: 5.3.4
      normalize-range: 0.1.2
      picocolors: 1.1.1
      postcss: 8.5.6
      postcss-value-parser: 4.2.0

  baseline-browser-mapping@2.9.5: {}

  binary-extensions@2.3.0: {}

  braces@3.0.3:
    dependencies:
      fill-range: 7.1.1

  browserslist@4.28.1:
    dependencies:
      baseline-browser-mapping: 2.9.5
      caniuse-lite: 1.0.30001760
      electron-to-chromium: 1.5.267
      node-releases: 2.0.27
      update-browserslist-db: 1.2.2(browserslist@4.28.1)

  caniuse-lite@1.0.30001760: {}

  canvas-confetti@1.9.4: {}

  choices.js@11.1.0:
    dependencies:
      fuse.js: 7.1.0

  chokidar@3.6.0:
    dependencies:
      anymatch: 3.1.3
      braces: 3.0.3
      glob-parent: 5.1.2
      is-binary-path: 2.1.0
      is-glob: 4.0.3
      normalize-path: 3.0.0
      readdirp: 3.6.0
    optionalDependencies:
      fsevents: 2.3.3

  cliui@8.0.1:
    dependencies:
      string-width: 4.2.3
      strip-ansi: 6.0.1
      wrap-ansi: 7.0.0

  color-convert@2.0.1:
    dependencies:
      color-name: 1.1.4

  color-name@1.1.4: {}

  cssesc@3.0.0: {}

  date-fns@4.1.0: {}

  dependency-graph@1.0.0: {}

  dompurify@3.3.1:
    optionalDependencies:
      '@types/trusted-types': 2.0.7

  electron-to-chromium@1.5.267: {}

  emoji-regex@8.0.0: {}

  esbuild@0.27.1:
    optionalDependencies:
      '@esbuild/aix-ppc64': 0.27.1
      '@esbuild/android-arm': 0.27.1
      '@esbuild/android-arm64': 0.27.1
      '@esbuild/android-x64': 0.27.1
      '@esbuild/darwin-arm64': 0.27.1
      '@esbuild/darwin-x64': 0.27.1
      '@esbuild/freebsd-arm64': 0.27.1
      '@esbuild/freebsd-x64': 0.27.1
      '@esbuild/linux-arm': 0.27.1
      '@esbuild/linux-arm64': 0.27.1
      '@esbuild/linux-ia32': 0.27.1
      '@esbuild/linux-loong64': 0.27.1
      '@esbuild/linux-mips64el': 0.27.1
      '@esbuild/linux-ppc64': 0.27.1
      '@esbuild/linux-riscv64': 0.27.1
      '@esbuild/linux-s390x': 0.27.1
      '@esbuild/linux-x64': 0.27.1
      '@esbuild/netbsd-arm64': 0.27.1
      '@esbuild/netbsd-x64': 0.27.1
      '@esbuild/openbsd-arm64': 0.27.1
      '@esbuild/openbsd-x64': 0.27.1
      '@esbuild/openharmony-arm64': 0.27.1
      '@esbuild/sunos-x64': 0.27.1
      '@esbuild/win32-arm64': 0.27.1
      '@esbuild/win32-ia32': 0.27.1
      '@esbuild/win32-x64': 0.27.1

  escalade@3.2.0: {}

  fdir@6.5.0(picomatch@4.0.3):
    optionalDependencies:
      picomatch: 4.0.3

  fill-range@7.1.1:
    dependencies:
      to-regex-range: 5.0.1

  fraction.js@5.3.4: {}

  fs-extra@11.3.2:
    dependencies:
      graceful-fs: 4.2.11
      jsonfile: 6.2.0
      universalify: 2.0.1

  fsevents@2.3.3:
    optional: true

  fuse.js@7.1.0: {}

  get-caller-file@2.0.5: {}

  glob-parent@5.1.2:
    dependencies:
      is-glob: 4.0.3

  graceful-fs@4.2.11: {}

  htmx.org@2.0.8: {}

  is-binary-path@2.1.0:
    dependencies:
      binary-extensions: 2.3.0

  is-extglob@2.1.1: {}

  is-fullwidth-code-point@3.0.0: {}

  is-glob@4.0.3:
    dependencies:
      is-extglob: 2.1.1

  is-number@7.0.0: {}

  jsonfile@6.2.0:
    dependencies:
      universalify: 2.0.1
    optionalDependencies:
      graceful-fs: 4.2.11

  lilconfig@3.1.3: {}

  nanoid@3.3.11: {}

  node-releases@2.0.27: {}

  normalize-path@3.0.0: {}

  normalize-range@0.1.2: {}

  picocolors@1.1.1: {}

  picomatch@2.3.1: {}

  picomatch@4.0.3: {}

  pify@2.3.0: {}

  postcss-cli@11.0.1(postcss@8.5.6):
    dependencies:
      chokidar: 3.6.0
      dependency-graph: 1.0.0
      fs-extra: 11.3.2
      picocolors: 1.1.1
      postcss: 8.5.6
      postcss-load-config: 5.1.0(postcss@8.5.6)
      postcss-reporter: 7.1.0(postcss@8.5.6)
      pretty-hrtime: 1.0.3
      read-cache: 1.0.0
      slash: 5.1.0
      tinyglobby: 0.2.15
      yargs: 17.7.2
    transitivePeerDependencies:
      - jiti
      - tsx

  postcss-load-config@5.1.0(postcss@8.5.6):
    dependencies:
      lilconfig: 3.1.3
      yaml: 2.8.2
    optionalDependencies:
      postcss: 8.5.6

  postcss-nested@7.0.2(postcss@8.5.6):
    dependencies:
      postcss: 8.5.6
      postcss-selector-parser: 7.1.1

  postcss-reporter@7.1.0(postcss@8.5.6):
    dependencies:
      picocolors: 1.1.1
      postcss: 8.5.6
      thenby: 1.3.4

  postcss-selector-parser@7.1.1:
    dependencies:
      cssesc: 3.0.0
      util-deprecate: 1.0.2

  postcss-value-parser@4.2.0: {}

  postcss@8.5.6:
    dependencies:
      nanoid: 3.3.11
      picocolors: 1.1.1
      source-map-js: 1.2.1

  pretty-hrtime@1.0.3: {}

  read-cache@1.0.0:
    dependencies:
      pify: 2.3.0

  readdirp@3.6.0:
    dependencies:
      picomatch: 2.3.1

  require-directory@2.1.1: {}

  slash@5.1.0: {}

  source-map-js@1.2.1: {}

  string-width@4.2.3:
    dependencies:
      emoji-regex: 8.0.0
      is-fullwidth-code-point: 3.0.0
      strip-ansi: 6.0.1

  strip-ansi@6.0.1:
    dependencies:
      ansi-regex: 5.0.1

  thenby@1.3.4: {}

  tinyglobby@0.2.15:
    dependencies:
      fdir: 6.5.0(picomatch@4.0.3)
      picomatch: 4.0.3

  to-regex-range@5.0.1:
    dependencies:
      is-number: 7.0.0

  typescript@5.9.3: {}

  universalify@2.0.1: {}

  update-browserslist-db@1.2.2(browserslist@4.28.1):
    dependencies:
      browserslist: 4.28.1
      escalade: 3.2.0
      picocolors: 1.1.1

  util-deprecate@1.0.2: {}

  wrap-ansi@7.0.0:
    dependencies:
      ansi-styles: 4.3.0
      string-width: 4.2.3
      strip-ansi: 6.0.1

  y18n@5.0.8: {}

  yaml@2.8.2: {}

  yargs-parser@21.1.1: {}

  yargs@17.7.2:
    dependencies:
      cliui: 8.0.1
      escalade: 3.2.0
      get-caller-file: 2.0.5
      require-directory: 2.1.1
      string-width: 4.2.3
      y18n: 5.0.8
      yargs-parser: 21.1.1<|MERGE_RESOLUTION|>--- conflicted
+++ resolved
@@ -9,25 +9,11 @@
   .:
     devDependencies:
       '@biomejs/biome':
-<<<<<<< HEAD
-        specifier: 2.3.4
-        version: 2.3.4
-      '@types/canvas-confetti':
-        specifier: ^1.6.4
-        version: 1.9.0
-      autoprefixer:
-        specifier: ^10.4.21
-        version: 10.4.21(postcss@8.5.6)
-      canvas-confetti:
-        specifier: ^1.9.0
-        version: 1.9.4
-=======
         specifier: 2.3.8
         version: 2.3.8
       autoprefixer:
         specifier: ^10.4.22
         version: 10.4.22(postcss@8.5.6)
->>>>>>> c718a044
       choices.js:
         specifier: ^11.1.0
         version: 11.1.0
