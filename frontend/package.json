--- conflicted
+++ resolved
@@ -19,15 +19,8 @@
     "node": "22.17.0"
   },
   "devDependencies": {
-<<<<<<< HEAD
-    "@biomejs/biome": "2.3.4",
-    "@types/canvas-confetti": "^1.6.4",
-    "autoprefixer": "^10.4.21",
-    "canvas-confetti": "^1.9.0",
-=======
     "@biomejs/biome": "2.3.8",
     "autoprefixer": "^10.4.22",
->>>>>>> c718a044
     "choices.js": "^11.1.0",
     "date-fns": "^4.1.0",
     "dompurify": "^3.3.1",
