/* src/css/fonts.css */
@font-face {
  font-family: "Barlow";
  font-style: normal;
  font-weight: 400;
  font-display: swap;
  src: url(/assets/fonts/7cHpv4kjgoGqM7E_A8s5ynghnQci.woff2) format("woff2");
  unicode-range:
    U+0102-0103,
    U+0110-0111,
    U+0128-0129,
    U+0168-0169,
    U+01A0-01A1,
    U+01AF-01B0,
    U+0300-0301,
    U+0303-0304,
    U+0308-0309,
    U+0323,
    U+0329,
    U+1EA0-1EF9,
    U+20AB;
}
@font-face {
  font-family: "Barlow";
  font-style: normal;
  font-weight: 400;
  font-display: swap;
  src: url(/assets/fonts/7cHpv4kjgoGqM7E_Ass5ynghnQci.woff2) format("woff2");
  unicode-range:
    U+0100-02AF,
    U+0304,
    U+0308,
    U+0329,
    U+1E00-1E9F,
    U+1EF2-1EFF,
    U+2020,
    U+20A0-20AB,
    U+20AD-20C0,
    U+2113,
    U+2C60-2C7F,
    U+A720-A7FF;
}
@font-face {
  font-family: "Barlow";
  font-style: normal;
  font-weight: 400;
  font-display: swap;
  src: url(/assets/fonts/7cHpv4kjgoGqM7E_DMs5ynghnQ.woff2) format("woff2");
  unicode-range:
    U+0000-00FF,
    U+0131,
    U+0152-0153,
    U+02BB-02BC,
    U+02C6,
    U+02DA,
    U+02DC,
    U+0304,
    U+0308,
    U+0329,
    U+2000-206F,
    U+2074,
    U+20AC,
    U+2122,
    U+2191,
    U+2193,
    U+2212,
    U+2215,
    U+FEFF,
    U+FFFD;
}
@font-face {
  font-family: "Barlow";
  font-style: bold;
  font-weight: 600;
  font-display: swap;
  src: url(/assets/fonts/7cHqv4kjgoGqM7E30-8s51ostz0rdg.woff2) format("woff2");
  unicode-range:
    U+0000-00FF,
    U+0131,
    U+0152-0153,
    U+02BB-02BC,
    U+02C6,
    U+02DA,
    U+02DC,
    U+0304,
    U+0308,
    U+0329,
    U+2000-206F,
    U+2074,
    U+20AC,
    U+2122,
    U+2191,
    U+2193,
    U+2212,
    U+2215,
    U+FEFF,
    U+FFFD;
}

/* src/css/globals.css */
* {
  -moz-box-sizing: border-box;
       box-sizing: border-box;
  -moz-user-select: none;
   -ms-user-select: none;
       user-select: none;
  -webkit-user-select: none;
}
html,
body {
  padding: 0;
  margin: 0;
  font-size: 100%;
  font-family:
    "Barlow",
    Arial,
    Helvetica,
    sans-serif;
  letter-spacing: 0.0625rem;
  background-color: #000;
  width: 100vw;
  height: 100vh;
  overflow: hidden;
}
@media screen and (max-width: 31.25rem) {
  html,
  body {
    font-size: 80%;
  }
}

/* src/css/container.css */
#kiosk {
  position: relative;
  width: 100%;
  height: 100%;
  overflow: hidden;
  opacity: 1;
  -moz-transition: opacity 1s ease-out;
  transition: opacity 1s ease-out;
  z-index: 0;
}
#kiosk.htmx-swapping {
  opacity: 0;
  -moz-transition: opacity 1s ease-out;
  transition: opacity 1s ease-out;
}
@-webkit-keyframes fade-in {
  from {
    opacity: 0;
  }
}
@-moz-keyframes fade-in {
  from {
    opacity: 0;
  }
}
@keyframes fade-in {
  from {
    opacity: 0;
  }
}
<<<<<<< HEAD
#kiosk.htmx-settling .htmx-added:last-of-type {
  animation-name: fade-in;
  animation-duration: 1s;
  animation-fill-mode: forwards;
=======
#kiosk.htmx-settling .htmx-added {
  -webkit-animation-name: fade-in;
     -moz-animation-name: fade-in;
          animation-name: fade-in;
  -webkit-animation-duration: 1s;
     -moz-animation-duration: 1s;
          animation-duration: 1s;
  -webkit-animation-fill-mode: forwards;
     -moz-animation-fill-mode: forwards;
          animation-fill-mode: forwards;
>>>>>>> 9c22d871
}

/* src/css/spinner.css */
.kiosk--spinner {
  position: absolute;
  display: block;
  width: 5rem;
  height: 5rem;
  max-width: 80px;
  max-height: 80px;
  left: 50%;
  top: 50%;
  -webkit-transform: translate(-50%);
     -moz-transform: translate(-50%);
      -ms-transform: translate(-50%);
          transform: translate(-50%);
}

/* src/css/frame.css */
.frame {
  position: absolute;
  display: -webkit-flex;
  display: -moz-box;
  display: flex;
  width: 100%;
  height: 100%;
  top: 0;
  left: 0;
  right: 0;
  bottom: 0;
  overflow: hidden;
  background-color: #000;
  z-index: 0;
}
.frame--image {
  position: absolute;
  display: -webkit-flex;
  display: -moz-box;
  display: flex;
  -webkit-justify-content: center;
     -moz-box-pack: center;
          justify-content: center;
  -webkit-align-items: center;
     -moz-box-align: center;
          align-items: center;
  width: 100%;
  height: 100%;
}
.frame--image img {
  position: relative;
  max-width: 100%;
  max-height: 100%;
}
.frame--image-fit-contain {
  width: 100%;
  height: 100%;
  -o-object-fit: contain;
     object-fit: contain;
}
.frame--image-fit-cover {
  width: 100%;
  height: 100%;
  -o-object-fit: cover;
     object-fit: cover;
}
.frame--background {
  position: absolute;
  top: -5%;
  left: -5%;
  right: -5%;
  bottom: -5%;
}
.frame--background img {
  opacity: 1;
  -o-object-fit: cover;
     object-fit: cover;
  width: 100%;
  height: 100%;
}
.layout-splitview .frame {
  border: 0.4rem solid black;
  border-radius: 0.75rem;
}
.frame--layout-splitview {
  position: relative;
  width: 100%;
  height: 100%;
  overflow: hidden;
}
.frame--layout-splitview:nth-child(1) {
  border-right: 0.2rem solid black;
  border-radius: 0.75rem;
}
.frame--layout-splitview:nth-child(2) {
  border-left: 0.2rem solid black;
  border-radius: 0.75rem;
}
.frame--layout-splitview .frame--image {
  position: absolute;
  display: -webkit-flex;
  display: -moz-box;
  display: flex;
  -webkit-justify-content: center;
     -moz-box-pack: center;
          justify-content: center;
  -webkit-align-items: center;
     -moz-box-align: center;
          align-items: center;
}
.layout-splitview-landscape {
  position: relative;
  width: 100%;
  height: 100%;
  overflow: hidden;
}
.layout-splitview-landscape .frame {
    -webkit-flex-direction: column;
       -moz-box-orient: vertical;
       -moz-box-direction: normal;
            flex-direction: column;
    border: 0.4rem solid black;
    border-radius: 0.75rem;
  }
.frame--layout-splitview-landscape:nth-child(1) {
  border-bottom: 0.2rem solid black;
  border-radius: 0.75rem;
}
.frame--layout-splitview-landscape:nth-child(2) {
  border-top: 0.2rem solid black;
  border-radius: 0.75rem;
}
.frame--layout-splitview-landscape .frame--image {
  position: absolute;
  display: -webkit-flex;
  display: -moz-box;
  display: flex;
  -webkit-justify-content: center;
     -moz-box-pack: center;
          justify-content: center;
  -webkit-align-items: center;
     -moz-box-align: center;
          align-items: center;
}

/* src/css/image.css */
.image--metadata {
  position: absolute;
  display: -webkit-flex;
  display: -moz-box;
  display: flex;
  gap: 0.5rem;
  -webkit-flex-direction: column;
     -moz-box-orient: vertical;
     -moz-box-direction: normal;
          flex-direction: column;
  -webkit-align-items: flex-end;
     -moz-box-align: end;
          align-items: flex-end;
  bottom: 0;
  right: 0;
  max-width: 70vw;
  padding: 1rem;
  color: #fff;
  font-size: 1.1rem;
  text-align: right;
  text-shadow: 0 0 1.25rem rgba(0, 0, 0, 0.6);
}
.image--metadata--theme-fade::before {
  content: "";
  position: absolute;
  bottom: 0;
  right: 0;
  width: 150%;
  height: 200%;
  background-image:
    -moz-radial-gradient(
      100% 100%,
      100% 100%,
      hsla(0, 0%, 0%, 0.59) 0%,
      hsla(0, 0%, 0%, 0.582) 5.2%,
      hsla(0, 0%, 0%, 0.561) 10.9%,
      hsla(0, 0%, 0%, 0.529) 16.9%,
      hsla(0, 0%, 0%, 0.487) 23.3%,
      hsla(0, 0%, 0%, 0.437) 29.9%,
      hsla(0, 0%, 0%, 0.382) 36.8%,
      hsla(0, 0%, 0%, 0.324) 43.8%,
      hsla(0, 0%, 0%, 0.266) 51%,
      hsla(0, 0%, 0%, 0.208) 58.2%,
      hsla(0, 0%, 0%, 0.153) 65.4%,
      hsla(0, 0%, 0%, 0.103) 72.6%,
      hsla(0, 0%, 0%, 0.061) 79.7%,
      hsla(0, 0%, 0%, 0.029) 86.7%,
      hsla(0, 0%, 0%, 0.008) 93.5%,
      hsla(0, 0%, 0%, 0) 100%);
  background-image:
    radial-gradient(
      100% 100% at 100% 100%,
      hsla(0, 0%, 0%, 0.59) 0%,
      hsla(0, 0%, 0%, 0.582) 5.2%,
      hsla(0, 0%, 0%, 0.561) 10.9%,
      hsla(0, 0%, 0%, 0.529) 16.9%,
      hsla(0, 0%, 0%, 0.487) 23.3%,
      hsla(0, 0%, 0%, 0.437) 29.9%,
      hsla(0, 0%, 0%, 0.382) 36.8%,
      hsla(0, 0%, 0%, 0.324) 43.8%,
      hsla(0, 0%, 0%, 0.266) 51%,
      hsla(0, 0%, 0%, 0.208) 58.2%,
      hsla(0, 0%, 0%, 0.153) 65.4%,
      hsla(0, 0%, 0%, 0.103) 72.6%,
      hsla(0, 0%, 0%, 0.061) 79.7%,
      hsla(0, 0%, 0%, 0.029) 86.7%,
      hsla(0, 0%, 0%, 0.008) 93.5%,
      hsla(0, 0%, 0%, 0) 100%);
  z-index: 0;
}
.frame--layout-splitview:nth-child(1) .image--metadata--theme-fade::before {
  content: "";
  position: absolute;
  bottom: 0;
  right: unset;
  left: 0;
  width: 150%;
  height: 200%;
  background-image:
    -moz-radial-gradient(
      0% 100%,
      100% 100%,
      hsla(0, 0%, 0%, 0.59) 0%,
      hsla(0, 0%, 0%, 0.582) 5.2%,
      hsla(0, 0%, 0%, 0.561) 10.9%,
      hsla(0, 0%, 0%, 0.529) 16.9%,
      hsla(0, 0%, 0%, 0.487) 23.3%,
      hsla(0, 0%, 0%, 0.437) 29.9%,
      hsla(0, 0%, 0%, 0.382) 36.8%,
      hsla(0, 0%, 0%, 0.324) 43.8%,
      hsla(0, 0%, 0%, 0.266) 51%,
      hsla(0, 0%, 0%, 0.208) 58.2%,
      hsla(0, 0%, 0%, 0.153) 65.4%,
      hsla(0, 0%, 0%, 0.103) 72.6%,
      hsla(0, 0%, 0%, 0.061) 79.7%,
      hsla(0, 0%, 0%, 0.029) 86.7%,
      hsla(0, 0%, 0%, 0.008) 93.5%,
      hsla(0, 0%, 0%, 0) 100%);
  background-image:
    radial-gradient(
      100% 100% at 0% 100%,
      hsla(0, 0%, 0%, 0.59) 0%,
      hsla(0, 0%, 0%, 0.582) 5.2%,
      hsla(0, 0%, 0%, 0.561) 10.9%,
      hsla(0, 0%, 0%, 0.529) 16.9%,
      hsla(0, 0%, 0%, 0.487) 23.3%,
      hsla(0, 0%, 0%, 0.437) 29.9%,
      hsla(0, 0%, 0%, 0.382) 36.8%,
      hsla(0, 0%, 0%, 0.324) 43.8%,
      hsla(0, 0%, 0%, 0.266) 51%,
      hsla(0, 0%, 0%, 0.208) 58.2%,
      hsla(0, 0%, 0%, 0.153) 65.4%,
      hsla(0, 0%, 0%, 0.103) 72.6%,
      hsla(0, 0%, 0%, 0.061) 79.7%,
      hsla(0, 0%, 0%, 0.029) 86.7%,
      hsla(0, 0%, 0%, 0.008) 93.5%,
      hsla(0, 0%, 0%, 0) 100%);
  z-index: 0;
}
.image--metadata--theme-solid {
  padding-left: 1.5rem;
  background-color: rgba(0, 0, 0, 0.6);
  border-radius: 2rem 0 0 0;
}
.frame--layout-splitview:nth-child(1) .image--metadata--theme-solid {
  padding-right: 1.5rem;
  background-color: rgba(0, 0, 0, 0.6);
  border-radius: 0 2rem 0 0;
}
.image--metadata .responsive-break {
  display: none;
}
.image--metadata:empty,
.image--metadata div:empty {
  display: none;
  padding: 0;
}
.image--metadata div {
  z-index: 1;
}
.image--metadata--date {
  font-size: 1.3rem;
}
.image--metadata--exif {
}
.image--metadata--exif--fnumber {
  display: inline-block;
  font-size: 0.84rem;
  font-weight: bold;
  -webkit-transform: translate(0.0625rem, -0.1875rem);
     -moz-transform: translate(0.0625rem, -0.1875rem);
      -ms-transform: translate(0.0625rem, -0.1875rem);
          transform: translate(0.0625rem, -0.1875rem);
}
.image--metadata--exif--seperator {
  opacity: 0.3;
  padding: 0 0.5rem;
}
.frame--layout-splitview .image--metadata--desciption, .frame--layout-splitview-landscape .image--metadata--desciption {
    max-width: 50%;
  }
.frame--layout-splitview:nth-child(1) .image--metadata {
  position: absolute;
  display: -webkit-flex;
  display: -moz-box;
  display: flex;
  gap: 0.5rem;
  -webkit-flex-direction: column;
     -moz-box-orient: vertical;
     -moz-box-direction: normal;
          flex-direction: column;
  -webkit-align-items: flex-start;
     -moz-box-align: start;
          align-items: flex-start;
  bottom: 0;
  left: 0;
  right: unset;
  max-width: 70vw;
  color: #fff;
  font-size: 1.1rem;
  text-align: left;
  text-shadow: 0 0 1.25rem rgba(0, 0, 0, 0.6);
}
.frame--image-zoom img {
  -webkit-animation-direction: normal;
     -moz-animation-direction: normal;
          animation-direction: normal;
  -webkit-animation-duration: inherit;
     -moz-animation-duration: inherit;
          animation-duration: inherit;
  -moz-transition-timing-function: cubic-bezier(0.455, 0.03, 0.515, 0.955);
       transition-timing-function: cubic-bezier(0.455, 0.03, 0.515, 0.955);
  -webkit-animation-fill-mode: forwards;
     -moz-animation-fill-mode: forwards;
          animation-fill-mode: forwards;
  -webkit-transform-origin: inherit;
     -moz-transform-origin: inherit;
      -ms-transform-origin: inherit;
          transform-origin: inherit;
  -o-object-position: inherit;
     object-position: inherit;
  will-change: scale;
}
<<<<<<< HEAD
.frame:nth-last-of-type(-n+2) .frame--image-zoom-in img {
  animation-name: image-zoom-in;
}
.frame:nth-last-of-type(-n+2) .frame--image-zoom-out img {
  animation-name: image-zoom-out;
}
.frame:nth-last-of-type(-n+2) .frame--image-smart-zoom-out img {
  animation-name: image-smart-zoom-out;
}
.frame:nth-last-of-type(-n+2) .frame--image-smart-zoom-in img {
  animation-name: image-smart-zoom-in;
=======
.frame--image-zoom-in img {
  -webkit-animation-name: image-zoom-in;
     -moz-animation-name: image-zoom-in;
          animation-name: image-zoom-in;
}
.frame--image-zoom-out img {
  -webkit-animation-name: image-zoom-out;
     -moz-animation-name: image-zoom-out;
          animation-name: image-zoom-out;
}
.frame--image-smart-zoom-out img {
  -webkit-animation-name: image-smart-zoom-out;
     -moz-animation-name: image-smart-zoom-out;
          animation-name: image-smart-zoom-out;
}
.frame--image-smart-zoom-in img {
  -webkit-animation-name: image-smart-zoom-in;
     -moz-animation-name: image-smart-zoom-in;
          animation-name: image-smart-zoom-in;
>>>>>>> 9c22d871
}
.polling-paused .frame:nth-last-of-type(-n+2) img {
  animation-play-state: paused;
}
@media screen and (max-width: 31.25rem) {
  .image--metadata {
    padding: 0.5rem !important;
    max-width: 50vw;
  }
  .image--metadata--desciption {
    max-width: 100%;
  }
  .image--metadata--date,
  .image--metadata--exif,
  .image--metadata--location {
    padding-left: 0.5rem;
  }
    .image--metadata--location span {
      display: none;
    }
    .image--metadata--location .responsive-break {
      display: inline;
    }
}

/* src/css/error.css */
.error-container {
  position: absolute;
  display: -webkit-flex;
  display: -moz-box;
  display: flex;
  -webkit-justify-content: center;
     -moz-box-pack: center;
          justify-content: center;
  -webkit-align-items: center;
     -moz-box-align: center;
          align-items: center;
  width: 100%;
  height: 100%;
  background-color: #000;
}
.error {
  background-color: rgba(204, 0, 0, 0.4);
  border: 0.125rem solid rgb(204, 0, 0);
  max-width: 35rem;
  width: 100%;
  color: #fff;
  padding: 2rem;
  border-radius: 0.75rem;
}
.error svg {
    max-width: 2rem;
    fill: #fff;
  }
.error ul li {
    padding-bottom: 0.5rem;
  }
.error--title {
  font-size: 2.5rem;
  margin: 1rem 0;
}
.error--message {
  font-size: 1.2rem;
  line-height: 1.3;
  margin-bottom: 0;
}

/* src/css/progress.css */
.progress {
  position: absolute;
  top: 0;
  width: 100%;
  height: 0.18rem;
  z-index: 10001;
}
.progress--bar {
  position: absolute;
  width: 0;
  height: 100%;
  top: 0;
  left: 0;
  border-radius: 0 1rem 1rem 0;
  background-color: #1e83f7;
  -moz-transition: width 0.03s linear;
  transition: width 0.03s linear;
  will-change: width;
}

/* src/css/offline.css */
#offline {
  position: absolute;
  bottom: 1rem;
  left: 50%;
  margin-left: -1.5rem;
  width: 3rem;
  height: 3rem;
  display: none;
  z-index: 999999999;
}
#offline svg {
  -webkit-filter: drop-shadow(0rem 0rem 1rem black);
          filter: drop-shadow(0rem 0rem 1rem black);
}
.offline {
  display: block !important;
}
.sleep #offline {
  opacity: 0.5;
}

/* src/css/clock-weather-container.css */
#clock-weather-container {
  position: absolute;
  display: -webkit-flex;
  display: -moz-box;
  display: flex;
  -webkit-flex-direction: column;
     -moz-box-orient: vertical;
     -moz-box-direction: normal;
          flex-direction: column;
  -webkit-justify-content: space-between;
     -moz-box-pack: justify;
          justify-content: space-between;
  height: 100%;
  top: 0;
  left: 0;
  z-index: 10000;
}
.layout-splitview #clock-weather-container {
  -webkit-flex-direction: row;
     -moz-box-orient: horizontal;
     -moz-box-direction: normal;
          flex-direction: row;
  width: 100%;
  height: auto;
}
.sleep #clock-weather-container {
  height: 100%;
  width: 100%;
  z-index: 99999;
}

/* src/css/clock.css */
#clock {
  position: relative;
  color: #fff;
  font-size: 3rem;
  text-shadow: 0 0 1.25rem rgba(0, 0, 0, 0.6);
  padding: 1rem;
  z-index: 10000;
}
@media screen and (max-width: 31.25rem) {
  #clock {
    padding: 0.5rem;
  }
}
.clock--theme-fade::before {
  content: "";
  position: absolute;
  bottom: unset;
  top: 0;
  left: 0;
  width: 150%;
  height: 200%;
  background-image:
    -moz-radial-gradient(
      0% 0%,
      100% 100%,
      hsla(0, 0%, 0%, 0.59) 0%,
      hsla(0, 0%, 0%, 0.582) 5.2%,
      hsla(0, 0%, 0%, 0.561) 10.9%,
      hsla(0, 0%, 0%, 0.529) 16.9%,
      hsla(0, 0%, 0%, 0.487) 23.3%,
      hsla(0, 0%, 0%, 0.437) 29.9%,
      hsla(0, 0%, 0%, 0.382) 36.8%,
      hsla(0, 0%, 0%, 0.324) 43.8%,
      hsla(0, 0%, 0%, 0.266) 51%,
      hsla(0, 0%, 0%, 0.208) 58.2%,
      hsla(0, 0%, 0%, 0.153) 65.4%,
      hsla(0, 0%, 0%, 0.103) 72.6%,
      hsla(0, 0%, 0%, 0.061) 79.7%,
      hsla(0, 0%, 0%, 0.029) 86.7%,
      hsla(0, 0%, 0%, 0.008) 93.5%,
      hsla(0, 0%, 0%, 0) 100%);
  background-image:
    radial-gradient(
      100% 100% at 0% 0%,
      hsla(0, 0%, 0%, 0.59) 0%,
      hsla(0, 0%, 0%, 0.582) 5.2%,
      hsla(0, 0%, 0%, 0.561) 10.9%,
      hsla(0, 0%, 0%, 0.529) 16.9%,
      hsla(0, 0%, 0%, 0.487) 23.3%,
      hsla(0, 0%, 0%, 0.437) 29.9%,
      hsla(0, 0%, 0%, 0.382) 36.8%,
      hsla(0, 0%, 0%, 0.324) 43.8%,
      hsla(0, 0%, 0%, 0.266) 51%,
      hsla(0, 0%, 0%, 0.208) 58.2%,
      hsla(0, 0%, 0%, 0.153) 65.4%,
      hsla(0, 0%, 0%, 0.103) 72.6%,
      hsla(0, 0%, 0%, 0.061) 79.7%,
      hsla(0, 0%, 0%, 0.029) 86.7%,
      hsla(0, 0%, 0%, 0.008) 93.5%,
      hsla(0, 0%, 0%, 0) 100%);
  z-index: 0;
}
.clock--theme-solid {
  background-color: rgba(0, 0, 0, 0.6);
  border-radius: 0 0 2rem 0;
}
.clock--date {
  position: relative;
  font-size: 1.5rem;
  z-index: 1;
}
.clock--time {
  position: relative;
  padding-right: 3rem;
  font-size: 3rem;
  z-index: 1;
}
.sleep #clock {
<<<<<<< HEAD
  position: absolute;
  top: 50%;
  left: 50%;
  bottom: unset;
  right: unset;
  transform: translate(-50%, -50%);
  opacity: 0.1;
  z-index: 99998;
  line-height: 1;
  animation-name: clock-screesaver;
  animation-duration: 3600s;
  animation-timing-function: step-end;
  animation-iteration-count: infinite;
}
=======
    position: absolute;
    top: 50%;
    left: 50%;
    bottom: unset;
    right: unset;
    -webkit-transform: translate(-50%, -50%);
       -moz-transform: translate(-50%, -50%);
        -ms-transform: translate(-50%, -50%);
            transform: translate(-50%, -50%);
    opacity: 0.1;
    z-index: 99999;
    line-height: 1;
  }
>>>>>>> 9c22d871
.sleep .clock--date {
    font-size: 8vw;
  }
.sleep .clock--time {
    padding-right: 0;
    font-size: 18vw;
  }
.sleep #clock::before {
<<<<<<< HEAD
  display: none;
}
@keyframes clock-screesaver {
  0% {
    top: 50%;
    left: 50%;
    bottom: unset;
    right: unset;
    transform: translate(-50%, -50%);
  }
  11% {
    top: 5%;
    left: 5%;
    bottom: unset;
    right: unset;
    transform: translate(-5%, -5%);
  }
  22% {
    top: unset;
    left: unset;
    bottom: 5%;
    right: 5%;
    transform: translate(5%, 5%);
  }
  33% {
    top: 5%;
    left: unset;
    bottom: unset;
    right: 5%;
    transform: translate(5%, -5%);
  }
  44% {
    top: unset;
    left: 5%;
    bottom: 5%;
    right: unset;
    transform: translate(-5%, 5%);
  }
  55% {
    top: 5%;
    left: 50%;
    bottom: unset;
    right: unset;
    transform: translate(-50%, -5%);
  }
  66% {
    top: unset;
    left: unset;
    bottom: 5%;
    right: 50%;
    transform: translate(50%, 5%);
  }
  77% {
    top: 50%;
    left: unset;
    bottom: unset;
    right: 5%;
    transform: translate(5%, -50%);
  }
  88% {
    top: 50%;
    left: 5%;
    bottom: unset;
    right: unset;
    transform: translate(-5%, -50%);
  }
  100% {
    top: 50%;
    left: 50%;
    bottom: unset;
    right: unset;
    transform: translate(-50%, -50%);
  }
}
=======
    display: none;
  }
>>>>>>> 9c22d871

/* src/css/weather.css */
#weather {
  position: relative;
  color: #fff;
  text-shadow: 0 0 1.25rem rgba(0, 0, 0, 0.6);
  padding: 1rem 1.5rem 1rem 1rem;
  z-index: 10000;
}
.layout-splitview #weather {
  padding: 1rem 1rem 1rem 1.5rem;
}
@media screen and (max-width: 31.25rem) {
  #weather {
    padding: 0.5rem 1rem 0.5rem 0.5rem;
  }
  .layout-splitview #weather {
    padding: 0.5rem 0.5rem 0.5rem 1rem;
  }
}
.weather--theme-fade::before {
  content: "";
  position: absolute;
  bottom: 0;
  left: 0;
  width: 150%;
  height: 200%;
  background-image:
    -moz-radial-gradient(
      0% 100%,
      100% 100%,
      hsla(0, 0%, 0%, 0.59) 0%,
      hsla(0, 0%, 0%, 0.582) 5.2%,
      hsla(0, 0%, 0%, 0.561) 10.9%,
      hsla(0, 0%, 0%, 0.529) 16.9%,
      hsla(0, 0%, 0%, 0.487) 23.3%,
      hsla(0, 0%, 0%, 0.437) 29.9%,
      hsla(0, 0%, 0%, 0.382) 36.8%,
      hsla(0, 0%, 0%, 0.324) 43.8%,
      hsla(0, 0%, 0%, 0.266) 51%,
      hsla(0, 0%, 0%, 0.208) 58.2%,
      hsla(0, 0%, 0%, 0.153) 65.4%,
      hsla(0, 0%, 0%, 0.103) 72.6%,
      hsla(0, 0%, 0%, 0.061) 79.7%,
      hsla(0, 0%, 0%, 0.029) 86.7%,
      hsla(0, 0%, 0%, 0.008) 93.5%,
      hsla(0, 0%, 0%, 0) 100%);
  background-image:
    radial-gradient(
      100% 100% at 0% 100%,
      hsla(0, 0%, 0%, 0.59) 0%,
      hsla(0, 0%, 0%, 0.582) 5.2%,
      hsla(0, 0%, 0%, 0.561) 10.9%,
      hsla(0, 0%, 0%, 0.529) 16.9%,
      hsla(0, 0%, 0%, 0.487) 23.3%,
      hsla(0, 0%, 0%, 0.437) 29.9%,
      hsla(0, 0%, 0%, 0.382) 36.8%,
      hsla(0, 0%, 0%, 0.324) 43.8%,
      hsla(0, 0%, 0%, 0.266) 51%,
      hsla(0, 0%, 0%, 0.208) 58.2%,
      hsla(0, 0%, 0%, 0.153) 65.4%,
      hsla(0, 0%, 0%, 0.103) 72.6%,
      hsla(0, 0%, 0%, 0.061) 79.7%,
      hsla(0, 0%, 0%, 0.029) 86.7%,
      hsla(0, 0%, 0%, 0.008) 93.5%,
      hsla(0, 0%, 0%, 0) 100%);
  z-index: 0;
}
.weather {
  position: relative;
  display: -webkit-flex;
  display: -moz-box;
  display: flex;
  -webkit-flex-direction: column;
     -moz-box-orient: vertical;
     -moz-box-direction: normal;
          flex-direction: column;
  gap: 0.1rem;
  font-size: 1rem;
  z-index: 1;
}
.weather--temp {
  display: -webkit-flex;
  display: -moz-box;
  display: flex;
  font-size: 3rem;
  font-weight: bold;
  gap: 0.5rem;
}
.weather--temp--value {
  display: -webkit-flex;
  display: -moz-box;
  display: flex;
}
.weather--temp--unit {
  font-size: 1.5rem;
  padding: 0.6rem 0 0 0.1rem;
}
.weather--description {
  display: -webkit-flex;
  display: -moz-box;
  display: flex;
  padding-top: 0.1rem;
  gap: 0.5rem;
  -webkit-align-items: end;
     -moz-box-align: end;
          align-items: end;
}
.weather--description--icon {
  width: 1rem;
  height: 1rem;
}
.weather--description--icon svg {
  fill: #fff;
  opacity: 0.8;
  -webkit-filter: drop-shadow(0 0 1rem rgba(0, 0, 0, 1));
          filter: drop-shadow(0 0 1rem rgba(0, 0, 0, 1));
}
.weather--description--value {
  z-index: 1;
}
.layout-splitview #weather,
  .layout-splitview .weather {
    text-align: right;
    -webkit-align-items: flex-end;
       -moz-box-align: end;
            align-items: flex-end;
  }
.layout-splitview .weather--theme-fade::before {
    content: "";
    position: absolute;
    top: 0;
    left: unset;
    right: 0;
    bottom: unset;
    width: 150%;
    height: 200%;
    background-image:
      -moz-radial-gradient(
        100% 0%,
        100% 100%,
        hsla(0, 0%, 0%, 0.59) 0%,
        hsla(0, 0%, 0%, 0.582) 5.2%,
        hsla(0, 0%, 0%, 0.561) 10.9%,
        hsla(0, 0%, 0%, 0.529) 16.9%,
        hsla(0, 0%, 0%, 0.487) 23.3%,
        hsla(0, 0%, 0%, 0.437) 29.9%,
        hsla(0, 0%, 0%, 0.382) 36.8%,
        hsla(0, 0%, 0%, 0.324) 43.8%,
        hsla(0, 0%, 0%, 0.266) 51%,
        hsla(0, 0%, 0%, 0.208) 58.2%,
        hsla(0, 0%, 0%, 0.153) 65.4%,
        hsla(0, 0%, 0%, 0.103) 72.6%,
        hsla(0, 0%, 0%, 0.061) 79.7%,
        hsla(0, 0%, 0%, 0.029) 86.7%,
        hsla(0, 0%, 0%, 0.008) 93.5%,
        hsla(0, 0%, 0%, 0) 100%);
    background-image:
      radial-gradient(
        100% 100% at 100% 0%,
        hsla(0, 0%, 0%, 0.59) 0%,
        hsla(0, 0%, 0%, 0.582) 5.2%,
        hsla(0, 0%, 0%, 0.561) 10.9%,
        hsla(0, 0%, 0%, 0.529) 16.9%,
        hsla(0, 0%, 0%, 0.487) 23.3%,
        hsla(0, 0%, 0%, 0.437) 29.9%,
        hsla(0, 0%, 0%, 0.382) 36.8%,
        hsla(0, 0%, 0%, 0.324) 43.8%,
        hsla(0, 0%, 0%, 0.266) 51%,
        hsla(0, 0%, 0%, 0.208) 58.2%,
        hsla(0, 0%, 0%, 0.153) 65.4%,
        hsla(0, 0%, 0%, 0.103) 72.6%,
        hsla(0, 0%, 0%, 0.061) 79.7%,
        hsla(0, 0%, 0%, 0.029) 86.7%,
        hsla(0, 0%, 0%, 0.008) 93.5%,
        hsla(0, 0%, 0%, 0) 100%);
    z-index: 0;
  }
.layout-splitview .weather--theme-solid {
    border-radius: 0 0 0 2rem;
  }
.weather--theme-solid {
  background-color: rgba(0, 0, 0, 0.6);
  border-radius: 0 2rem 0 0;
  -webkit-align-self: start;
          align-self: start;
}
.sleep #weather {
  display: none;
}

/* src/css/menu.css */
#navigation-interaction-area {
  position: absolute;
  top: 0;
  right: 0;
  bottom: 0;
  left: 0;
  display: flex;
  width: 100%;
  height: 100%;
  z-index: 99999;
  background-color: transparent;
<<<<<<< HEAD
}
#navigation-interaction-area--previous-image,
#navigation-interaction-area--next-image {
  width: 25%;
  height: 100%;
}
#navigation-interaction-area--menu {
  width: 50%;
  height: 100%;
=======
  -moz-transition: background-color 3s ease;
  transition: background-color 3s ease;
>>>>>>> 9c22d871
}
.navigation {
  display: -webkit-flex;
  display: -moz-box;
  display: flex;
  gap: 1.6rem;
  position: absolute;
  top: 1rem;
  right: 50%;
  transform: translateX(50%);
  padding: 0.5rem;
  background-color: rgba(0, 0, 0, 0.5);
  border-radius: 40rem;
  opacity: 1;
  visibility: visible;
  -moz-transition: opacity 0.5s ease;
  transition: opacity 0.5s ease;
  will-change: opacity;
  box-shadow: rgba(17, 17, 26, 0.1) 0rem 0.25rem 1rem, rgba(17, 17, 26, 0.05) 0rem 0.5rem 2rem;
  z-index: 99999;
}
.navigation--item {
  width: 3.62rem;
  height: 3.62rem;
  display: -webkit-flex;
  display: -moz-box;
  display: flex;
  -webkit-align-items: center;
     -moz-box-align: center;
          align-items: center;
  -webkit-justify-content: center;
     -moz-box-pack: center;
          justify-content: center;
  cursor: pointer;
}
.navigation--item--separator {
  border: 0.0625rem solid rgba(255, 255, 255, 0.2);
}
.navigation-hidden {
  -moz-transition-duration: 0s;
       transition-duration: 0s;
  opacity: 0;
  visibility: hidden;
}
.navigation svg {
  fill: white;
  width: 2rem;
  height: 2rem;
}
.rounded {
  border-radius: 40rem;
  background-color: rgba(0, 0, 0, 0.6);
}
.navigation--flush-cache svg {
  fill: white;
}
.navigation--fullscreen--exit {
  display: none;
  visibility: hidden;
}
.navigation--fullscreen-enabled .navigation--fullscreen--exit {
    display: inline;
    visibility: visible;
  }
.navigation--fullscreen-enabled .navigation--fullscreen--enter {
<<<<<<< HEAD
  display: none;
  visibility: hidden;
}
.navigation--media-buttons {
  display: flex;
}
.navigation--media-buttons .navigation--item {
  width: 4.62rem;
}
.navigation--play-pause--play {
  display: none;
  visibility: hidden;
}
.navigation--play-pause--paused .navigation--play-pause--play {
  display: inline;
  visibility: visible;
}
.navigation--play-pause--paused .navigation--play-pause--pause {
  display: none;
  visibility: hidden;
}
.navigation--next-image.disabled,
.navigation--prev-image.disabled {
  opacity: 0.5;
  cursor: not-allowed;
}

/* src/css/sleep.css */
#sleep-controller {
  background-color: transparent;
}
.sleep {
  #sleep-controller {
    position: absolute;
    top: 0;
    right: 0;
    bottom: 0;
    left: 0;
    width: 100%;
    height: 100%;
    z-index: 99997;
    background-color: black;
    transition: background-color 3s ease;
  }
=======
    display: none;
    visibility: hidden;
  }
.navigation--control--play {
  display: none;
  visibility: hidden;
}
.navigation--control--paused .navigation--control--play {
    display: inline;
    visibility: visible;
  }
.navigation--control--paused .navigation--control--pause {
    display: none;
    visibility: hidden;
  }
.sleep #navigation-interaction-area {
  background-color: black;
}
.layout-splitview .navigation {
  right: 50%;
  -webkit-transform: translateX(50%);
     -moz-transform: translateX(50%);
      -ms-transform: translateX(50%);
          transform: translateX(50%);
>>>>>>> 9c22d871
}

/* src/css/kiosk.css */<|MERGE_RESOLUTION|>--- conflicted
+++ resolved
@@ -160,12 +160,6 @@
     opacity: 0;
   }
 }
-<<<<<<< HEAD
-#kiosk.htmx-settling .htmx-added:last-of-type {
-  animation-name: fade-in;
-  animation-duration: 1s;
-  animation-fill-mode: forwards;
-=======
 #kiosk.htmx-settling .htmx-added {
   -webkit-animation-name: fade-in;
      -moz-animation-name: fade-in;
@@ -176,7 +170,6 @@
   -webkit-animation-fill-mode: forwards;
      -moz-animation-fill-mode: forwards;
           animation-fill-mode: forwards;
->>>>>>> 9c22d871
 }
 
 /* src/css/spinner.css */
@@ -525,19 +518,6 @@
      object-position: inherit;
   will-change: scale;
 }
-<<<<<<< HEAD
-.frame:nth-last-of-type(-n+2) .frame--image-zoom-in img {
-  animation-name: image-zoom-in;
-}
-.frame:nth-last-of-type(-n+2) .frame--image-zoom-out img {
-  animation-name: image-zoom-out;
-}
-.frame:nth-last-of-type(-n+2) .frame--image-smart-zoom-out img {
-  animation-name: image-smart-zoom-out;
-}
-.frame:nth-last-of-type(-n+2) .frame--image-smart-zoom-in img {
-  animation-name: image-smart-zoom-in;
-=======
 .frame--image-zoom-in img {
   -webkit-animation-name: image-zoom-in;
      -moz-animation-name: image-zoom-in;
@@ -557,10 +537,6 @@
   -webkit-animation-name: image-smart-zoom-in;
      -moz-animation-name: image-smart-zoom-in;
           animation-name: image-smart-zoom-in;
->>>>>>> 9c22d871
-}
-.polling-paused .frame:nth-last-of-type(-n+2) img {
-  animation-play-state: paused;
 }
 @media screen and (max-width: 31.25rem) {
   .image--metadata {
@@ -779,22 +755,6 @@
   z-index: 1;
 }
 .sleep #clock {
-<<<<<<< HEAD
-  position: absolute;
-  top: 50%;
-  left: 50%;
-  bottom: unset;
-  right: unset;
-  transform: translate(-50%, -50%);
-  opacity: 0.1;
-  z-index: 99998;
-  line-height: 1;
-  animation-name: clock-screesaver;
-  animation-duration: 3600s;
-  animation-timing-function: step-end;
-  animation-iteration-count: infinite;
-}
-=======
     position: absolute;
     top: 50%;
     left: 50%;
@@ -808,7 +768,6 @@
     z-index: 99999;
     line-height: 1;
   }
->>>>>>> 9c22d871
 .sleep .clock--date {
     font-size: 8vw;
   }
@@ -817,85 +776,8 @@
     font-size: 18vw;
   }
 .sleep #clock::before {
-<<<<<<< HEAD
-  display: none;
-}
-@keyframes clock-screesaver {
-  0% {
-    top: 50%;
-    left: 50%;
-    bottom: unset;
-    right: unset;
-    transform: translate(-50%, -50%);
-  }
-  11% {
-    top: 5%;
-    left: 5%;
-    bottom: unset;
-    right: unset;
-    transform: translate(-5%, -5%);
-  }
-  22% {
-    top: unset;
-    left: unset;
-    bottom: 5%;
-    right: 5%;
-    transform: translate(5%, 5%);
-  }
-  33% {
-    top: 5%;
-    left: unset;
-    bottom: unset;
-    right: 5%;
-    transform: translate(5%, -5%);
-  }
-  44% {
-    top: unset;
-    left: 5%;
-    bottom: 5%;
-    right: unset;
-    transform: translate(-5%, 5%);
-  }
-  55% {
-    top: 5%;
-    left: 50%;
-    bottom: unset;
-    right: unset;
-    transform: translate(-50%, -5%);
-  }
-  66% {
-    top: unset;
-    left: unset;
-    bottom: 5%;
-    right: 50%;
-    transform: translate(50%, 5%);
-  }
-  77% {
-    top: 50%;
-    left: unset;
-    bottom: unset;
-    right: 5%;
-    transform: translate(5%, -50%);
-  }
-  88% {
-    top: 50%;
-    left: 5%;
-    bottom: unset;
-    right: unset;
-    transform: translate(-5%, -50%);
-  }
-  100% {
-    top: 50%;
-    left: 50%;
-    bottom: unset;
-    right: unset;
-    transform: translate(-50%, -50%);
-  }
-}
-=======
     display: none;
   }
->>>>>>> 9c22d871
 
 /* src/css/weather.css */
 #weather {
@@ -1090,42 +972,25 @@
 /* src/css/menu.css */
 #navigation-interaction-area {
   position: absolute;
-  top: 0;
-  right: 0;
-  bottom: 0;
-  left: 0;
-  display: flex;
-  width: 100%;
-  height: 100%;
-  z-index: 99999;
+  inset: 0px;
+  width: 100%;
+  height: 100%;
+  z-index: 99998;
   background-color: transparent;
-<<<<<<< HEAD
-}
-#navigation-interaction-area--previous-image,
-#navigation-interaction-area--next-image {
-  width: 25%;
-  height: 100%;
-}
-#navigation-interaction-area--menu {
-  width: 50%;
-  height: 100%;
-=======
   -moz-transition: background-color 3s ease;
   transition: background-color 3s ease;
->>>>>>> 9c22d871
 }
 .navigation {
   display: -webkit-flex;
   display: -moz-box;
   display: flex;
-  gap: 1.6rem;
+  gap: 0.5rem;
   position: absolute;
   top: 1rem;
-  right: 50%;
-  transform: translateX(50%);
+  right: 1rem;
   padding: 0.5rem;
-  background-color: rgba(0, 0, 0, 0.5);
-  border-radius: 40rem;
+  background-color: rgba(0, 0, 0, 0.8);
+  border-radius: 0.5rem;
   opacity: 1;
   visibility: visible;
   -moz-transition: opacity 0.5s ease;
@@ -1162,10 +1027,6 @@
   width: 2rem;
   height: 2rem;
 }
-.rounded {
-  border-radius: 40rem;
-  background-color: rgba(0, 0, 0, 0.6);
-}
 .navigation--flush-cache svg {
   fill: white;
 }
@@ -1178,52 +1039,6 @@
     visibility: visible;
   }
 .navigation--fullscreen-enabled .navigation--fullscreen--enter {
-<<<<<<< HEAD
-  display: none;
-  visibility: hidden;
-}
-.navigation--media-buttons {
-  display: flex;
-}
-.navigation--media-buttons .navigation--item {
-  width: 4.62rem;
-}
-.navigation--play-pause--play {
-  display: none;
-  visibility: hidden;
-}
-.navigation--play-pause--paused .navigation--play-pause--play {
-  display: inline;
-  visibility: visible;
-}
-.navigation--play-pause--paused .navigation--play-pause--pause {
-  display: none;
-  visibility: hidden;
-}
-.navigation--next-image.disabled,
-.navigation--prev-image.disabled {
-  opacity: 0.5;
-  cursor: not-allowed;
-}
-
-/* src/css/sleep.css */
-#sleep-controller {
-  background-color: transparent;
-}
-.sleep {
-  #sleep-controller {
-    position: absolute;
-    top: 0;
-    right: 0;
-    bottom: 0;
-    left: 0;
-    width: 100%;
-    height: 100%;
-    z-index: 99997;
-    background-color: black;
-    transition: background-color 3s ease;
-  }
-=======
     display: none;
     visibility: hidden;
   }
@@ -1248,7 +1063,6 @@
      -moz-transform: translateX(50%);
       -ms-transform: translateX(50%);
           transform: translateX(50%);
->>>>>>> 9c22d871
 }
 
 /* src/css/kiosk.css */