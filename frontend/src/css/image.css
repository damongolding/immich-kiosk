/* --- image metadata --- */
.image--metadata {
    position: absolute;
    display: flex;
    gap: 0.5rem;
    flex-direction: column;
    align-items: flex-end;
    bottom: 0;
    right: 0;
    max-width: 70vw;
    padding: 1rem;
    color: #fff;
    font-size: 1.1rem;
    text-align: right;
    text-shadow: 0 0 1.25rem rgba(0, 0, 0, 0.6);
}

/* fade theme */
.image--metadata--theme-fade::before {
    content: "";
    position: absolute;
    bottom: 0;
    right: 0;
    width: 150%;
    height: 200%;
    background-image: radial-gradient(
        100% 100% at 100% 100%,
        hsla(0, 0%, 0%, 0.59) 0%,
        hsla(0, 0%, 0%, 0.582) 5.2%,
        hsla(0, 0%, 0%, 0.561) 10.9%,
        hsla(0, 0%, 0%, 0.529) 16.9%,
        hsla(0, 0%, 0%, 0.487) 23.3%,
        hsla(0, 0%, 0%, 0.437) 29.9%,
        hsla(0, 0%, 0%, 0.382) 36.8%,
        hsla(0, 0%, 0%, 0.324) 43.8%,
        hsla(0, 0%, 0%, 0.266) 51%,
        hsla(0, 0%, 0%, 0.208) 58.2%,
        hsla(0, 0%, 0%, 0.153) 65.4%,
        hsla(0, 0%, 0%, 0.103) 72.6%,
        hsla(0, 0%, 0%, 0.061) 79.7%,
        hsla(0, 0%, 0%, 0.029) 86.7%,
        hsla(0, 0%, 0%, 0.008) 93.5%,
        hsla(0, 0%, 0%, 0) 100%
    );
    z-index: 0;
}

.frame--layout-splitview:nth-child(1) .image--metadata--theme-fade::before {
    content: "";
    position: absolute;
    bottom: 0;
    right: unset;
    left: 0;
    width: 150%;
    height: 200%;
    background-image: radial-gradient(
        100% 100% at 0% 100%,
        hsla(0, 0%, 0%, 0.59) 0%,
        hsla(0, 0%, 0%, 0.582) 5.2%,
        hsla(0, 0%, 0%, 0.561) 10.9%,
        hsla(0, 0%, 0%, 0.529) 16.9%,
        hsla(0, 0%, 0%, 0.487) 23.3%,
        hsla(0, 0%, 0%, 0.437) 29.9%,
        hsla(0, 0%, 0%, 0.382) 36.8%,
        hsla(0, 0%, 0%, 0.324) 43.8%,
        hsla(0, 0%, 0%, 0.266) 51%,
        hsla(0, 0%, 0%, 0.208) 58.2%,
        hsla(0, 0%, 0%, 0.153) 65.4%,
        hsla(0, 0%, 0%, 0.103) 72.6%,
        hsla(0, 0%, 0%, 0.061) 79.7%,
        hsla(0, 0%, 0%, 0.029) 86.7%,
        hsla(0, 0%, 0%, 0.008) 93.5%,
        hsla(0, 0%, 0%, 0) 100%
    );
    z-index: 0;
}

/* solid theme */
.image--metadata--theme-solid {
    padding-left: 1.5rem;
    background-color: rgba(0, 0, 0, 0.6);
    border-radius: 2rem 0 0 0;
}

.frame--layout-splitview:nth-child(1) .image--metadata--theme-solid {
    padding-right: 1.5rem;
    background-color: rgba(0, 0, 0, 0.6);
    border-radius: 0 2rem 0 0;
}

.image--metadata .responsive-break {
    display: none;
}

.image--metadata:empty,
.image--metadata div:empty {
    display: none;
    padding: 0;
}

.image--metadata div {
    z-index: 1;
}

.image--metadata--date {
    font-size: 1.3rem;
}

.image--metadata--exif {
}
.image--metadata--exif--fnumber {
    display: inline-block;
    font-size: 0.84rem;
    font-weight: bold;
    transform: translate(0.0625rem, -0.1875rem);
}

.image--metadata--exif--seperator {
    opacity: 0.3;
    padding: 0 0.5rem;
}

.frame--layout-splitview,
.frame--layout-splitview-landscape {
    .image--metadata--desciption {
        max-width: 50%;
    }
}

.frame--layout-splitview:nth-child(1) .image--metadata {
    position: absolute;
    display: flex;
    gap: 0.5rem;
    flex-direction: column;
    align-items: flex-start;
    bottom: 0;
    left: 0;
    right: unset;
    max-width: 70vw;
    color: #fff;
    font-size: 1.1rem;
    text-align: left;
    text-shadow: 0 0 1.25rem rgba(0, 0, 0, 0.6);
}

/* Image zoom effect  */

.frame--image-zoom img {
    animation-direction: normal;
    animation-duration: inherit;
    transition-timing-function: cubic-bezier(0.455, 0.03, 0.515, 0.955);
    animation-fill-mode: forwards;
    transform-origin: inherit;
    object-position: inherit;
    will-change: scale3d;
}

.frame:nth-last-of-type(-n + 2) .frame--image-zoom-in img {
    animation-name: image-zoom-in;
}
.frame:nth-last-of-type(-n + 2) .frame--image-zoom-out img {
    animation-name: image-zoom-out;
}

/*  Smart zoom */
.frame:nth-last-of-type(-n + 2) .frame--image-smart-zoom-out img {
    animation-name: image-smart-zoom-out;
}

.frame:nth-last-of-type(-n + 2) .frame--image-smart-zoom-in img {
    animation-name: image-smart-zoom-in;
}

<<<<<<< HEAD
/* pan-zoom */
.frame--image-pan-zoom {
    background-repeat: no-repeat;
    background-size: 400% auto;
    animation-timing-function: linear;
    animation-fill-mode: forwards;
    animation-direction: normal;
}

@keyframes image-pan-zoom-lb-tr {
    0% {
        background-position: bottom left;
    }

    100% {
        background-position: top right;
    }
}

@keyframes image-pan-zoom-br-tl {
    0% {
        background-position: bottom right;
    }

    100% {
        background-position: top left;
    }
}

@keyframes image-pan-zoom-tr-bl {
    0% {
        background-position: top right;
    }

    100% {
        background-position: bottom left;
    }
}

@keyframes image-pan-zoom-tl-br {
    0% {
        background-position: top left;
    }

    100% {
        background-position: bottom right;
    }
}

.paused .frame--image-pan-zoom {
=======
/* Pause animations when polling is paused */
.polling-paused .frame:nth-last-of-type(-n + 2) img {
>>>>>>> 5a079b06
    animation-play-state: paused;
}

@media screen and (max-width: 31.25rem) {
    .image--metadata {
        padding: 0.5rem !important;
        max-width: 50vw;
    }

    .image--metadata--desciption {
        max-width: 100%;
    }

    .image--metadata--date,
    .image--metadata--exif,
    .image--metadata--location {
        padding-left: 0.5rem;
    }

    .image--metadata--location {
        span {
            display: none;
        }
        .responsive-break {
            display: inline;
        }
    }
}<|MERGE_RESOLUTION|>--- conflicted
+++ resolved
@@ -171,7 +171,6 @@
     animation-name: image-smart-zoom-in;
 }
 
-<<<<<<< HEAD
 /* pan-zoom */
 .frame--image-pan-zoom {
     background-repeat: no-repeat;
@@ -221,11 +220,9 @@
     }
 }
 
-.paused .frame--image-pan-zoom {
-=======
 /* Pause animations when polling is paused */
+.polling-paused .frame--image-pan-zoom,
 .polling-paused .frame:nth-last-of-type(-n + 2) img {
->>>>>>> 5a079b06
     animation-play-state: paused;
 }
 
