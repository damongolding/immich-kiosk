--- conflicted
+++ resolved
@@ -115,16 +115,7 @@
     htmx.logAll();
   }
 
-<<<<<<< HEAD
-  maxFrames = kioskData.transition === "cross-fade" ? 3 : maxFrames;
-
-  initClock(
-    kioskData.showDate,
-    kioskData.dateFormat,
-    kioskData.showTime,
-    kioskData.timeFormat,
-  );
-=======
+
   if (kioskData.showDate || kioskData.showTime) {
     initClock(
       kioskData.showDate,
@@ -133,7 +124,7 @@
       kioskData.timeFormat,
     );
   }
->>>>>>> 8e5d8b9d
+
 
   if (kioskData.disableScreensaver) {
     await preventSleep();
