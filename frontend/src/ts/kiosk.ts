import htmx, { HtmxResponseInfo } from "htmx.org";
import {
  addFullscreenEventListener,
  fullscreenAPI,
  toggleFullscreen,
} from "./fullscreen";
import {
  initPolling,
  startPolling,
  togglePolling,
  pausePolling,
} from "./polling";
import { preventSleep } from "./wakelock";
import {
  initMenu,
  disableImageNavigationButtons,
  enableImageNavigationButtons,
} from "./menu";

("use strict");

interface HTMXEvent extends Event {
  preventDefault: () => void;
  detail: {
    successful: boolean;
  };
}

/**
 * Type definition for kiosk configuration data
 */
type KioskData = {
  debug: boolean;
  debugVerbose: boolean;
  version: string;
  params: Record<string, unknown>;
  refresh: number;
  disableScreensaver: boolean;
  desktop: boolean;
};

const MAX_FRAME = 3 as const;

// Parse kiosk data from the HTML element
const kioskData: KioskData = JSON.parse(
  document.getElementById("kiosk-data")?.textContent || "{}",
);

// Set polling interval based on the refresh rate in kiosk data
const pollInterval = htmx.parseInterval(`${kioskData.refresh}s`);

// Cache DOM elements for better performance
const documentBody = document.body;
const fullscreenButton = htmx.find(
  ".navigation--fullscreen",
) as HTMLElement | null;
const fullScreenButtonSeperator = htmx.find(
  ".navigation--fullscreen-separator",
) as HTMLElement | null;
const kiosk = htmx.find("#kiosk") as HTMLElement | null;
const menu = htmx.find(".navigation") as HTMLElement | null;
const menuInteraction = htmx.find(
  "#navigation-interaction-area--menu",
) as HTMLElement | null;
const menuPausePlayButton = htmx.find(
  ".navigation--play-pause",
) as HTMLElement | null;
const nextImageMenuButton = htmx.find(
  ".navigation--next-image",
) as HTMLElement | null;
const prevImageMenuButton = htmx.find(
  ".navigation--prev-image",
) as HTMLElement | null;

let requestInFlight = false;

/**
 * Initialize Kiosk functionality
 * Sets up debugging, screensaver prevention, service worker registration,
 * fullscreen capability, polling, menu and event listeners
 */
async function init(): Promise<void> {
  if (kioskData.debugVerbose) {
    htmx.logAll();
  }

  if (kioskData.disableScreensaver) {
    await preventSleep();
  }

  if ("serviceWorker" in navigator) {
    navigator.serviceWorker.register("/assets/js/sw.js").then(
      function (registration) {
        console.log("ServiceWorker registration successful");
      },
      function (err) {
        console.log("ServiceWorker registration failed: ", err);
      },
    );
  }

  if (!fullscreenAPI.requestFullscreen && !kioskData.desktop) {
    fullscreenButton && htmx.remove(fullscreenButton);
    fullScreenButtonSeperator && htmx.remove(fullScreenButtonSeperator);
  }

  if (pollInterval) {
    initPolling(pollInterval, kiosk, menu, menuPausePlayButton);
  } else {
    console.error("Could not start polling");
  }

  if (nextImageMenuButton && prevImageMenuButton) {
    initMenu(
      nextImageMenuButton as HTMLElement,
      prevImageMenuButton as HTMLElement,
    );
  } else {
    console.error("Menu buttons not found");
  }
  addEventListeners();
}

<<<<<<< HEAD
function handleFullscreenClick() {
  toggleFullscreen(documentBody, fullscreenButton, kioskData.desktop);
=======
/**
 * Handler for fullscreen button clicks
 * Toggles fullscreen mode for the document body
 */
function handleFullscreenClick(): void {
  toggleFullscreen(documentBody, fullscreenButton);
>>>>>>> 827d4050
}

/**
 * Add event listeners to Kiosk elements
 * Sets up listeners for:
 * - Menu interaction and polling control
 * - Fullscreen functionality
 * - Navigation between images
 * - Server connection status monitoring
 */
function addEventListeners(): void {
  // Pause/resume polling and show/hide menu
  menuInteraction?.addEventListener("click", togglePolling);
  menuPausePlayButton?.addEventListener("click", togglePolling);
  document.addEventListener("keydown", (e) => {
    if (e.target !== document.body) return;
    if (e.code === "Space") {
      e.preventDefault();
      togglePolling();
    }
  });

  // Fullscreen
  fullscreenButton?.addEventListener("click", handleFullscreenClick);
  addFullscreenEventListener(fullscreenButton);

  // Server online check. Fires after every AJAX request.
  htmx.on("htmx:afterRequest", function (e: HTMXEvent) {
    const offlineSVG = htmx.find("#offline");

    if (!offlineSVG) {
      console.error("offline svg missing");
      return;
    }

    if (e.detail.successful) {
      htmx.removeClass(offlineSVG, "offline");
    } else {
      htmx.addClass(offlineSVG, "offline");
    }
  });
}

/**
 * Remove first frame from the DOM when there are more than 3 frames
 * Used to prevent memory issues from accumulating frames
 */
function cleanupFrames(): void {
  const frames = htmx.findAll(".frame");
  if (frames.length > MAX_FRAME) {
    htmx.remove(frames[0]);
  }
}

/**
 * Sets a lock to prevent concurrent requests
 * @param e - Event object that triggered the request
 * @description Prevents multiple simultaneous requests by checking and setting a lock flag.
 * Also pauses polling and disables navigation buttons while request is in flight.
 */
function setRequestLock(e: HTMXEvent): void {
  if (requestInFlight) {
    e.preventDefault();
    return;
  }

  pausePolling(false);

  disableImageNavigationButtons();

  requestInFlight = true;
}

/**
 * Releases the request lock after a request completes
 * @description Re-enables navigation buttons and marks request as complete by unsetting
 * the requestInFlight flag.
 */
function releaseRequestLock(): void {
  enableImageNavigationButtons();

  requestInFlight = false;
}

/**
 * Checks if there are enough history entries to navigate back
 * @param e - Event object for the history navigation request
 * @description Prevents navigation when there is an active request or insufficient history.
 * If navigation is allowed, sets the request lock.
 */
function checkHistoryExists(e: HTMXEvent): void {
  const historyItems = htmx.findAll(".kiosk-history--entry");
  if (requestInFlight || historyItems.length < 2) {
    e.preventDefault();
    return;
  }

  setRequestLock(e);
}

// Initialize Kiosk when the DOM is fully loaded
document.addEventListener("DOMContentLoaded", () => {
  init();
});

export {
  cleanupFrames,
  startPolling,
  setRequestLock,
  releaseRequestLock,
  checkHistoryExists,
};<|MERGE_RESOLUTION|>--- conflicted
+++ resolved
@@ -121,17 +121,12 @@
   addEventListeners();
 }
 
-<<<<<<< HEAD
+/**
+ * Handler for fullscreen button clicks
+ * Toggles fullscreen mode for the document body
+ */
 function handleFullscreenClick() {
   toggleFullscreen(documentBody, fullscreenButton, kioskData.desktop);
-=======
-/**
- * Handler for fullscreen button clicks
- * Toggles fullscreen mode for the document body
- */
-function handleFullscreenClick(): void {
-  toggleFullscreen(documentBody, fullscreenButton);
->>>>>>> 827d4050
 }
 
 /**
@@ -159,7 +154,7 @@
   addFullscreenEventListener(fullscreenButton);
 
   // Server online check. Fires after every AJAX request.
-  htmx.on("htmx:afterRequest", function (e: HTMXEvent) {
+  htmx.on("htmx:afterRequest", function (e: any) {
     const offlineSVG = htmx.find("#offline");
 
     if (!offlineSVG) {
