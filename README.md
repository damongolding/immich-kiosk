--- conflicted
+++ resolved
@@ -178,11 +178,7 @@
 ## Docker Compose
 
 > [!NOTE]
-<<<<<<< HEAD
 > You can use both a yaml file and environment variables but environment variables will overwrite settings from the yaml file
-=======
-> You can use both a yaml file and environment variables but environment variables will overwrite settings from the yaml file  
->>>>>>> 084a1653
 > Set `TZ` to a `TZ identifier` from [this list](https://en.wikipedia.org/wiki/List_of_tz_database_time_zones#List)
 
 ### When using a `config.yaml` config file
