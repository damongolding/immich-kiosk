--- conflicted
+++ resolved
@@ -465,11 +465,7 @@
 | [weather](#weather)               | N/A                     | []WeatherLocation          | []          | Display the current weather. See [weather](#weather) for more information.                 |
 | use_offline_mode                  | KIOSK_USE_OFFLINE_MODE  | bool                       | false       | Enable offline mode for the device. See [offline mode](#offline-mode) for more information. |
 | [offline_mode](#offline-mode)     | N/A                     | OfflineMode{}              | {}          | Enable offline mode. See [offline mode](#offline-mode) for more information. |
-<<<<<<< HEAD
-| [iframe](#iframe)                 | KIOSK_IFRAME            | []string                 | []          | Add iframes into Kiosk. See [iframe](#iframe) for more information. |
-=======
-| [iframe](#iframe)                 | KIOSK_IFRAME            | []starting                 | []          | Add iframes into Kiosk. See [iframe](#iframe) for more information. |
->>>>>>> 3dfff874
+| [iframe](#iframe)                 | KIOSK_IFRAME            | []string                   | []          | Add iframes into Kiosk. See [iframe](#iframe) for more information. |
 
 ### Additional options
 The below options are NOT configurable through URL params. In the `config.yaml` file they sit under `kiosk` (demo below and in example `config.yaml`)
@@ -1396,19 +1392,11 @@
 > [!WARNING]
 > If you plan to add iFrames to untrusted or external content, be aware of security implications. Only load content from trusted sources that you control.
 
-<<<<<<< HEAD
 If you want to display custom content in Kiosk, you can use iFrames.
 
 ### Adding iFrames to Kiosk
 
 You can configure Kiosk to display external or local HTML content using iFrames. This can be set in your `config.yaml` file:
-=======
-If you want to display custom content in Kiosk you can use iFrames.
-
-### Adding iFrames to Kiosk
-
-You can configure Kiosk to display external or local (html) content using iFrames. This can be set in your `config.yaml` file:
->>>>>>> 3dfff874
 
 ```yaml
 iframe: "https://example.com"  # Remote URL
@@ -1431,10 +1419,6 @@
 ```
 
 ------
-<<<<<<< HEAD
-
-=======
->>>>>>> 3dfff874
 
 ## Navigation Controls
 
