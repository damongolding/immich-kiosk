module github.com/damongolding/immich-kiosk

<<<<<<< HEAD
go 1.24.5
=======
go 1.24.6
>>>>>>> a6a34c1a

require (
	github.com/EdlinOrg/prominentcolor v1.0.0
	github.com/a-h/templ v0.3.924
	github.com/charmbracelet/lipgloss v1.1.0
	github.com/charmbracelet/log v0.4.2
	github.com/disintegration/imaging v1.6.2
	github.com/dustin/go-humanize v1.0.1
	github.com/fogleman/gg v1.3.0
	github.com/goodsign/monday v1.0.2
	github.com/google/go-querystring v1.1.0
	github.com/google/uuid v1.6.0
	github.com/klauspost/compress v1.18.0
	github.com/labstack/echo/v4 v4.13.4
	github.com/mcuadros/go-defaults v1.2.0
	github.com/oapi-codegen/runtime v1.1.2
	github.com/patrickmn/go-cache v2.1.0+incompatible
	github.com/skip2/go-qrcode v0.0.0-20200617195104-da1b6568686e
	github.com/spf13/viper v1.20.1
	github.com/stretchr/testify v1.10.0
	github.com/vmihailenco/msgpack/v5 v5.4.1
	github.com/xeipuuv/gojsonschema v1.2.0
	golang.org/x/image v0.29.0
	golang.org/x/sync v0.16.0
	golang.org/x/text v0.27.0
	golang.org/x/time v0.12.0
	gopkg.in/yaml.v3 v3.0.1
)

require (
	dario.cat/mergo v1.0.2 // indirect
	github.com/a-h/parse v0.0.0-20250122154542-74294addb73e // indirect
	github.com/air-verse/air v1.62.0 // indirect
	github.com/andybalholm/brotli v1.1.1 // indirect
	github.com/apapsch/go-jsonmerge/v2 v2.0.0 // indirect
	github.com/aymanbagabas/go-osc52/v2 v2.0.1 // indirect
	github.com/bep/godartsass/v2 v2.5.0 // indirect
	github.com/bep/golibsass v1.2.0 // indirect
	github.com/cenkalti/backoff/v4 v4.3.0 // indirect
	github.com/charmbracelet/colorprofile v0.3.1 // indirect
	github.com/charmbracelet/x/ansi v0.9.3 // indirect
	github.com/charmbracelet/x/cellbuf v0.0.13 // indirect
	github.com/charmbracelet/x/term v0.2.1 // indirect
	github.com/cli/browser v1.3.0 // indirect
	github.com/creack/pty v1.1.24 // indirect
	github.com/davecgh/go-spew v1.1.1 // indirect
	github.com/dprotaso/go-yit v0.0.0-20250513224043-18a80f8f6df4 // indirect
	github.com/fatih/color v1.18.0 // indirect
	github.com/fsnotify/fsnotify v1.9.0 // indirect
	github.com/getkin/kin-openapi v0.132.0 // indirect
	github.com/go-logfmt/logfmt v0.6.0 // indirect
	github.com/go-openapi/jsonpointer v0.21.1 // indirect
	github.com/go-openapi/swag v0.23.1 // indirect
	github.com/go-viper/mapstructure/v2 v2.4.0 // indirect
	github.com/gobwas/glob v0.2.3 // indirect
	github.com/gohugoio/hugo v0.147.6 // indirect
	github.com/golang/freetype v0.0.0-20170609003504-e2365dfdc4a0 // indirect
	github.com/josharian/intern v1.0.0 // indirect
	github.com/labstack/gommon v0.4.2 // indirect
	github.com/lucasb-eyer/go-colorful v1.2.0 // indirect
	github.com/mailru/easyjson v0.9.0 // indirect
	github.com/mattn/go-colorable v0.1.14 // indirect
	github.com/mattn/go-isatty v0.0.20 // indirect
	github.com/mattn/go-runewidth v0.0.16 // indirect
	github.com/mohae/deepcopy v0.0.0-20170929034955-c48cc78d4826 // indirect
	github.com/muesli/termenv v0.16.0 // indirect
	github.com/natefinch/atomic v1.0.1 // indirect
	github.com/nfnt/resize v0.0.0-20180221191011-83c6a9932646 // indirect
	github.com/oapi-codegen/oapi-codegen/v2 v2.4.1 // indirect
	github.com/oasdiff/yaml v0.0.0-20250309154309-f31be36b4037 // indirect
	github.com/oasdiff/yaml3 v0.0.0-20250309153720-d2182401db90 // indirect
	github.com/oliamb/cutter v0.2.2 // indirect
	github.com/pelletier/go-toml v1.9.5 // indirect
	github.com/pelletier/go-toml/v2 v2.2.4 // indirect
	github.com/perimeterx/marshmallow v1.1.5 // indirect
	github.com/pmezard/go-difflib v1.0.0 // indirect
	github.com/rivo/uniseg v0.4.7 // indirect
	github.com/sagikazarmark/locafero v0.9.0 // indirect
	github.com/sourcegraph/conc v0.3.0 // indirect
	github.com/speakeasy-api/jsonpath v0.6.2 // indirect
	github.com/speakeasy-api/openapi-overlay v0.10.2 // indirect
	github.com/spf13/afero v1.14.0 // indirect
	github.com/spf13/cast v1.9.2 // indirect
	github.com/spf13/pflag v1.0.7 // indirect
	github.com/subosito/gotenv v1.6.0 // indirect
	github.com/tdewolff/parse/v2 v2.8.1 // indirect
	github.com/valyala/bytebufferpool v1.0.0 // indirect
	github.com/valyala/fasttemplate v1.2.2 // indirect
	github.com/vmihailenco/tagparser/v2 v2.0.0 // indirect
	github.com/vmware-labs/yaml-jsonpath v0.3.2 // indirect
	github.com/xeipuuv/gojsonpointer v0.0.0-20190905194746-02993c407bfb // indirect
	github.com/xeipuuv/gojsonreference v0.0.0-20180127040603-bd5ef7bd5415 // indirect
	github.com/xo/terminfo v0.0.0-20220910002029-abceb7e1c41e // indirect
	go.uber.org/multierr v1.11.0 // indirect
	golang.org/x/crypto v0.40.0 // indirect
	golang.org/x/exp v0.0.0-20250718183923-645b1fa84792 // indirect
	golang.org/x/mod v0.26.0 // indirect
	golang.org/x/net v0.42.0 // indirect
	golang.org/x/sys v0.34.0 // indirect
	golang.org/x/tools v0.35.0 // indirect
	google.golang.org/protobuf v1.36.6 // indirect
	gopkg.in/yaml.v2 v2.4.0 // indirect
)

tool (
	github.com/a-h/templ/cmd/templ
	github.com/air-verse/air
	github.com/damongolding/immich-kiosk
	github.com/oapi-codegen/oapi-codegen/v2/cmd/oapi-codegen
)<|MERGE_RESOLUTION|>--- conflicted
+++ resolved
@@ -1,10 +1,6 @@
 module github.com/damongolding/immich-kiosk
 
-<<<<<<< HEAD
-go 1.24.5
-=======
 go 1.24.6
->>>>>>> a6a34c1a
 
 require (
 	github.com/EdlinOrg/prominentcolor v1.0.0
