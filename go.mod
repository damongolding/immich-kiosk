module github.com/damongolding/immich-kiosk

go 1.25.0

require (
	github.com/EdlinOrg/prominentcolor v1.0.0
	github.com/a-h/templ v0.3.937
	github.com/charmbracelet/lipgloss v1.1.0
	github.com/charmbracelet/log v0.4.2
	github.com/disintegration/imaging v1.6.2
	github.com/dustin/go-humanize v1.0.1
	github.com/fogleman/gg v1.3.0
	github.com/goodsign/monday v1.0.2
	github.com/google/go-querystring v1.1.0
	github.com/google/uuid v1.6.0
	github.com/klauspost/compress v1.18.0
	github.com/labstack/echo/v4 v4.13.4
	github.com/mcuadros/go-defaults v1.2.0
	github.com/oapi-codegen/runtime v1.1.2
	github.com/patrickmn/go-cache v2.1.0+incompatible
	github.com/skip2/go-qrcode v0.0.0-20200617195104-da1b6568686e
	github.com/spf13/viper v1.20.1
	github.com/stretchr/testify v1.10.0
	github.com/vmihailenco/msgpack/v5 v5.4.1
	github.com/xeipuuv/gojsonschema v1.2.0
	golang.org/x/image v0.30.0
	golang.org/x/sync v0.16.0
	golang.org/x/text v0.28.0
	golang.org/x/time v0.12.0
	gopkg.in/yaml.v3 v3.0.1
)

require (
	dario.cat/mergo v1.0.2 // indirect
	github.com/a-h/parse v0.0.0-20250122154542-74294addb73e // indirect
	github.com/air-verse/air v1.62.0 // indirect
	github.com/andybalholm/brotli v1.1.1 // indirect
	github.com/apapsch/go-jsonmerge/v2 v2.0.0 // indirect
	github.com/aymanbagabas/go-osc52/v2 v2.0.1 // indirect
	github.com/bep/godartsass/v2 v2.5.0 // indirect
	github.com/bep/golibsass v1.2.0 // indirect
	github.com/cenkalti/backoff/v4 v4.3.0 // indirect
	github.com/charmbracelet/colorprofile v0.3.2 // indirect
	github.com/charmbracelet/x/ansi v0.10.1 // indirect
	github.com/charmbracelet/x/cellbuf v0.0.13 // indirect
	github.com/charmbracelet/x/term v0.2.1 // indirect
	github.com/cli/browser v1.3.0 // indirect
	github.com/creack/pty v1.1.24 // indirect
	github.com/davecgh/go-spew v1.1.1 // indirect
	github.com/dprotaso/go-yit v0.0.0-20250513224043-18a80f8f6df4 // indirect
	github.com/fatih/color v1.18.0 // indirect
	github.com/fsnotify/fsnotify v1.9.0 // indirect
	github.com/getkin/kin-openapi v0.132.0 // indirect
	github.com/go-logfmt/logfmt v0.6.0 // indirect
	github.com/go-openapi/jsonpointer v0.21.1 // indirect
	github.com/go-openapi/swag v0.23.1 // indirect
	github.com/go-viper/mapstructure/v2 v2.4.0 // indirect
	github.com/gobwas/glob v0.2.3 // indirect
	github.com/gohugoio/hugo v0.147.6 // indirect
	github.com/golang/freetype v0.0.0-20170609003504-e2365dfdc4a0 // indirect
	github.com/josharian/intern v1.0.0 // indirect
	github.com/labstack/gommon v0.4.2 // indirect
	github.com/lucasb-eyer/go-colorful v1.2.0 // indirect
	github.com/mailru/easyjson v0.9.0 // indirect
	github.com/mattn/go-colorable v0.1.14 // indirect
	github.com/mattn/go-isatty v0.0.20 // indirect
	github.com/mattn/go-runewidth v0.0.16 // indirect
	github.com/mohae/deepcopy v0.0.0-20170929034955-c48cc78d4826 // indirect
	github.com/muesli/termenv v0.16.0 // indirect
	github.com/natefinch/atomic v1.0.1 // indirect
	github.com/nfnt/resize v0.0.0-20180221191011-83c6a9932646 // indirect
	github.com/oapi-codegen/oapi-codegen/v2 v2.4.1 // indirect
	github.com/oasdiff/yaml v0.0.0-20250309154309-f31be36b4037 // indirect
	github.com/oasdiff/yaml3 v0.0.0-20250309153720-d2182401db90 // indirect
	github.com/oliamb/cutter v0.2.2 // indirect
	github.com/pelletier/go-toml v1.9.5 // indirect
	github.com/pelletier/go-toml/v2 v2.2.4 // indirect
	github.com/perimeterx/marshmallow v1.1.5 // indirect
	github.com/pmezard/go-difflib v1.0.0 // indirect
	github.com/rivo/uniseg v0.4.7 // indirect
	github.com/sagikazarmark/locafero v0.10.0 // indirect
	github.com/sourcegraph/conc v0.3.1-0.20240121214520-5f936abd7ae8 // indirect
	github.com/speakeasy-api/jsonpath v0.6.2 // indirect
	github.com/speakeasy-api/openapi-overlay v0.10.2 // indirect
	github.com/spf13/afero v1.14.0 // indirect
	github.com/spf13/cast v1.9.2 // indirect
	github.com/spf13/pflag v1.0.7 // indirect
	github.com/subosito/gotenv v1.6.0 // indirect
	github.com/tdewolff/parse/v2 v2.8.1 // indirect
	github.com/valyala/bytebufferpool v1.0.0 // indirect
	github.com/valyala/fasttemplate v1.2.2 // indirect
	github.com/vmihailenco/tagparser/v2 v2.0.0 // indirect
	github.com/vmware-labs/yaml-jsonpath v0.3.2 // indirect
	github.com/xeipuuv/gojsonpointer v0.0.0-20190905194746-02993c407bfb // indirect
	github.com/xeipuuv/gojsonreference v0.0.0-20180127040603-bd5ef7bd5415 // indirect
	github.com/xo/terminfo v0.0.0-20220910002029-abceb7e1c41e // indirect
<<<<<<< HEAD
	golang.org/x/crypto v0.41.0 // indirect
	golang.org/x/exp v0.0.0-20250813145105-42675adae3e6 // indirect
	golang.org/x/mod v0.27.0 // indirect
	golang.org/x/net v0.43.0 // indirect
	golang.org/x/sys v0.35.0 // indirect
	golang.org/x/tools v0.36.0 // indirect
=======
	go.uber.org/multierr v1.11.0 // indirect
	golang.org/x/crypto v0.40.0 // indirect
	golang.org/x/exp v0.0.0-20250718183923-645b1fa84792 // indirect
	golang.org/x/mod v0.26.0 // indirect
	golang.org/x/net v0.42.0 // indirect
	golang.org/x/sys v0.34.0 // indirect
	golang.org/x/tools v0.35.0 // indirect
	google.golang.org/protobuf v1.36.6 // indirect
>>>>>>> b0673ff3
	gopkg.in/yaml.v2 v2.4.0 // indirect
)

tool (
	github.com/a-h/templ/cmd/templ
	github.com/air-verse/air
	github.com/oapi-codegen/oapi-codegen/v2/cmd/oapi-codegen
)<|MERGE_RESOLUTION|>--- conflicted
+++ resolved
@@ -94,23 +94,12 @@
 	github.com/xeipuuv/gojsonpointer v0.0.0-20190905194746-02993c407bfb // indirect
 	github.com/xeipuuv/gojsonreference v0.0.0-20180127040603-bd5ef7bd5415 // indirect
 	github.com/xo/terminfo v0.0.0-20220910002029-abceb7e1c41e // indirect
-<<<<<<< HEAD
 	golang.org/x/crypto v0.41.0 // indirect
 	golang.org/x/exp v0.0.0-20250813145105-42675adae3e6 // indirect
 	golang.org/x/mod v0.27.0 // indirect
 	golang.org/x/net v0.43.0 // indirect
 	golang.org/x/sys v0.35.0 // indirect
 	golang.org/x/tools v0.36.0 // indirect
-=======
-	go.uber.org/multierr v1.11.0 // indirect
-	golang.org/x/crypto v0.40.0 // indirect
-	golang.org/x/exp v0.0.0-20250718183923-645b1fa84792 // indirect
-	golang.org/x/mod v0.26.0 // indirect
-	golang.org/x/net v0.42.0 // indirect
-	golang.org/x/sys v0.34.0 // indirect
-	golang.org/x/tools v0.35.0 // indirect
-	google.golang.org/protobuf v1.36.6 // indirect
->>>>>>> b0673ff3
 	gopkg.in/yaml.v2 v2.4.0 // indirect
 )
 
