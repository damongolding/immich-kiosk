--- conflicted
+++ resolved
@@ -1,10 +1,6 @@
 version: "3"
 env:
-<<<<<<< HEAD
-  VERSION: 0.14.8-beta-2
-=======
   VERSION: 0.15.0-alpha.3
->>>>>>> cfd85b1d
 
 includes:
   frontend:
