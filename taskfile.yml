version: "3"
env:
<<<<<<< HEAD
  VERSION: 0.22.0-beta-3
=======
  VERSION: 0.22.0-beta-4
>>>>>>> b30f6097

includes:
  frontend:
    taskfile: ./taskfile.frontend.yml
    flatten: true

  docker:
    taskfile: ./taskfile.docker.yml
    flatten: true

tasks:
  # Development tasks
  default:
    desc: Run kiosk in debug mode
    deps: [build]
    cmds:
      - KIOSK_DEBUG=true ./dist/kiosk

  verbose:
    desc: Run kiosk in verbose debug mode
    deps: [build-verbose]
    cmds:
      - KIOSK_DEBUG_VERBOSE=true ./dist/kiosk

  # Backend tasks
  templ:
    desc: Generate templ templates
    cmds:
      - go tool templ generate

  test:
    desc: Run tests
    cmds:
      - go test ./...

  lint:
    desc: Run linters
    cmds:
      - golangci-lint run
      - cd frontend && pnpm lint

  # Build tasks
  build:
    desc: Build kiosk
    deps: [frontend, templ]
    cmds:
      - CGO_ENABLED=0 go build -installsuffix cgo -ldflags "-X main.version={{.VERSION}}" -o dist/kiosk .

  build-verbose:
    desc: Build kiosk with face detection debugging enabled
    deps: [frontend, templ]
    cmds:
      - CGO_ENABLED=0 go build -installsuffix cgo -ldflags "-X main.version={{.VERSION}} -X github.com/damongolding/immich-kiosk/routes.drawFacesOnImages=true" -o dist/kiosk .

  # Maintenance tasks
  install:
    desc: Install development dependencies
    deps: [frontend-install]
    cmds:
      - go install github.com/golangci/golangci-lint/cmd/golangci-lint@v1.64.5
      - go mod tidy

  outdated-go:
    desc: Check for outdated Go dependencies
    cmds:
      - (printf "Module\tCurrent\tLatest\n" && go list -u -m -json all | jq -r 'select(.Main or .Indirect | not) | select(.Update) | [.Path, .Version, .Update.Version] | @tsv') | column -t -s $'\t'

  outdated:
    desc: Check for outdated Go and frontend dependencies
    deps: [outdated-go, frontend-outdated]

  openapi:
    desc: Generate OpenAPI specification
    cmds:
      - go tool oapi-codegen --generate types,client -package immich_open_api https://raw.githubusercontent.com/immich-app/immich/refs/heads/main/open-api/immich-openapi-specs.json > internal/immich_open_api/immich_open_api.go<|MERGE_RESOLUTION|>--- conflicted
+++ resolved
@@ -1,10 +1,6 @@
 version: "3"
 env:
-<<<<<<< HEAD
-  VERSION: 0.22.0-beta-3
-=======
   VERSION: 0.22.0-beta-4
->>>>>>> b30f6097
 
 includes:
   frontend:
