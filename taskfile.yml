--- conflicted
+++ resolved
@@ -1,10 +1,6 @@
 version: "3"
 env:
-<<<<<<< HEAD
-  VERSION: 0.21.0-beta.1
-=======
   VERSION: 0.22.0-beta-6
->>>>>>> 3bda3f69
 
 includes:
   frontend:
